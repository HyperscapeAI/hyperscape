--- conflicted
+++ resolved
@@ -48,12 +48,9 @@
 *.sqlite-shm
 *.sqlite-wal
 
-<<<<<<< HEAD
-.turbo
+# Build and cache directories
+.turbo/
 .claude-plugin/
-=======
-.turbo.claude-plugin/
 
-assets/
-.turbo/
->>>>>>> f99e395b
+# Assets (generated/temporary)
+assets/