--- conflicted
+++ resolved
@@ -26,11 +26,7 @@
     <>
       <div className="h-px my-2.5" style={{ backgroundColor: 'rgba(242, 208, 138, 0.2)' }} />
       {label && (
-<<<<<<< HEAD
-        <div className="font-medium leading-none py-3 pl-4 -mt-2.5 text-white/90">
-=======
         <div className="font-medium leading-none py-3 pl-4 -mt-2.5" style={{ color: '#f2d08a' }}>
->>>>>>> ff1238ea
           {label}
         </div>
       )}
@@ -243,15 +239,9 @@
         style={{ borderColor: 'rgba(242, 208, 138, 0.4)' }}
         onClick={(e) => e.stopPropagation()}
       >
-<<<<<<< HEAD
-        <div className="flex items-center justify-between py-2.5 px-3 border-b border-white/10">
-          <div className="font-semibold text-white">Advanced Settings</div>
-          <button onClick={() => setAdvanced(false)} className="bg-red-500 border-none text-white rounded-md py-1 px-2 cursor-pointer">Close</button>
-=======
         <div className="flex items-center justify-between py-2.5 px-3 border-b" style={{ borderBottomColor: 'rgba(242, 208, 138, 0.3)' }}>
           <div className="font-semibold" style={{ color: '#f2d08a' }}>Advanced Settings</div>
           <button onClick={() => setAdvanced(false)} className="border-none text-white rounded-md py-1 px-2 cursor-pointer" style={{ backgroundColor: '#8b4513' }}>Close</button>
->>>>>>> ff1238ea
         </div>
         <div className='noscrollbar overflow-y-auto max-h-[calc(80vh-48px)] py-2 px-3'>
           <Prefs world={world} hidden={false} />
@@ -262,17 +252,10 @@
 
   return (
     <div className="w-full h-full overflow-y-auto relative">
-<<<<<<< HEAD
       <div className="font-semibold mb-2.5 text-white">Quick Settings</div>
       <div className="flex flex-col gap-2.5">
         <div>
           <div className="mb-1 text-white/90">UI Scale</div>
-=======
-      <div className="font-semibold mb-2.5" style={{ color: '#f2d08a' }}>Quick Settings</div>
-      <div className="flex flex-col gap-2.5">
-        <div>
-          <div className="mb-1" style={{ color: 'rgba(242, 208, 138, 0.9)' }}>UI Scale</div>
->>>>>>> ff1238ea
           <input
             type='range'
             min={0.6}
@@ -288,11 +271,7 @@
           />
         </div>
         <div className="flex justify-between items-center">
-<<<<<<< HEAD
           <div className="text-white/90">Fullscreen</div>
-=======
-          <div style={{ color: 'rgba(242, 208, 138, 0.9)' }}>Fullscreen</div>
->>>>>>> ff1238ea
           <button
             onClick={() => { if (canFullscreen) toggleFullscreen(!(isFullscreen as boolean)) }}
             className="border text-white rounded-md py-1 px-2 cursor-pointer"
@@ -306,11 +285,7 @@
           </button>
         </div>
         <div className="flex justify-between items-center">
-<<<<<<< HEAD
           <div className="text-white/90">Performance Stats</div>
-=======
-          <div style={{ color: 'rgba(242, 208, 138, 0.9)' }}>Performance Stats</div>
->>>>>>> ff1238ea
           <button
             onClick={() => {
               const next = !statsOn
