--- conflicted
+++ resolved
@@ -65,13 +65,9 @@
     this.subscribe(EventType.PLAYER_REGISTERED, async (data: { playerId: string }) => {
       if (process.env.DEBUG_RPG === '1') {
       }
-<<<<<<< HEAD
-      if (!(await this.loadPersistedInventory(data.playerId))) {
-=======
       // Use async method to properly load from database
       const loaded = await this.loadPersistedInventoryAsync(data.playerId);
       if (!loaded) {
->>>>>>> f99e395b
         if (process.env.DEBUG_RPG === '1') {
         }
         console.log('[InventorySystem] Creating fresh inventory for player:', data.playerId);
@@ -809,16 +805,6 @@
     return this.world.getSystem<DatabaseSystem>('database') || null;
   }
 
-<<<<<<< HEAD
-  private async loadPersistedInventory(playerId: string): Promise<boolean> {
-    const db = this.getDatabase();
-    if (!db) return false;
-    
-    const rows = await db.getPlayerInventoryAsync(playerId);
-    const playerRow = await db.getPlayerAsync(playerId);
-    if (process.env.DEBUG_RPG === '1') {
-    }
-=======
   private async loadPersistedInventoryAsync(playerId: string): Promise<boolean> {
     const db = this.getDatabase();
     if (!db) return false;
@@ -834,7 +820,6 @@
       coins: playerRow?.coins
     });
     
->>>>>>> f99e395b
     const hasState = (rows && rows.length > 0) || !!playerRow;
     if (!hasState) {
       console.log('[InventorySystem] No persisted inventory found, will create fresh');
