import { RefreshCwIcon } from 'lucide-react'
import React, { useEffect, useRef, useState } from 'react'

import { buttons, propToLabel } from '../../extras/buttons'
import { World } from '../../World'
import { Interface } from '../../components/Interface'
import type { ControlAction } from '../../types'
import { EventType } from '../../types/events'
import { cls, isTouch } from '../utils'
import { AvatarPane } from './AvatarPane'
import { Chat } from './Chat'
import { ChevronDoubleUpIcon, HandIcon } from './Icons'
import { MouseLeftIcon } from './MouseLeftIcon'
import { MouseRightIcon } from './MouseRightIcon'
import { MouseWheelIcon } from './MouseWheelIcon'
import { Sidebar } from './Sidebar'
import { LoadingScreen } from './LoadingScreen'
import { ActionProgressBar } from './ActionProgressBar'

// Type for icon components
type IconComponent = React.ComponentType<{ size?: number | string }>

export function CoreUI({ world }: { world: World }) {
  const ref = useRef<HTMLDivElement | null>(null)
  const [ready, setReady] = useState(false)
  const [_player, setPlayer] = useState(() => world.entities.player)
  const [ui, setUI] = useState(world.ui?.state)
  const [_menu, setMenu] = useState(null)
  const [_settings, _setSettings] = useState(false)
  const [avatar, setAvatar] = useState<{ hash: string; file: File; url: string; onEquip: () => void; onPlace: () => void } | null>(null)
  const [disconnected, setDisconnected] = useState(false)
  const [kicked, setKicked] = useState<string | null>(null)
  const [characterFlowActive, setCharacterFlowActive] = useState(false)
    useEffect(() => {    
    // Create handlers with proper types
    const handleReady = () => setReady(true)
    const handlePlayerSpawned = () => {
      // Find and set the local player entity
      const player = world.entities?.player
      if (player) setPlayer(player)
    }
    const handleUIToggle = (data: { visible: boolean }) => {
      setUI(prev => prev ? { ...prev, visible: data.visible } : undefined)
    }
    const handleUIMenu = () => setMenu(null)
    const handleUIAvatar = (_data: { avatarData: unknown }) => {
      // Handle avatar data - for now just clear it
      setAvatar(null)
    }
    const handleUIKick = (data: { playerId: string; reason: string }) => {
      setKicked(data.reason || 'Kicked from server')
    }
    const handleDisconnected = () => setDisconnected(true)
    
    // Add listeners
    world.on(EventType.READY, handleReady)
    world.on(EventType.PLAYER_SPAWNED, handlePlayerSpawned)
    world.on(EventType.UI_TOGGLE, handleUIToggle)
    world.on(EventType.UI_MENU, handleUIMenu)
    world.on(EventType.UI_AVATAR, handleUIAvatar)
    world.on(EventType.UI_KICK, handleUIKick)
    world.on(EventType.NETWORK_DISCONNECTED, handleDisconnected)
    // Character selection flow (server-flagged)
    world.on('rpg:character:list', () => setCharacterFlowActive(true))
    world.on('rpg:character:selected', () => setCharacterFlowActive(false))
    // If the packet arrived before UI mounted, consult network cache
    try {
      const net = (world.network as unknown) as { lastCharacterList?: unknown[] }
      if (net?.lastCharacterList) setCharacterFlowActive(true)
    } catch {}
    
    return () => {
      world.off(EventType.READY, handleReady)
      world.off(EventType.PLAYER_SPAWNED, handlePlayerSpawned)
      world.off(EventType.UI_TOGGLE, handleUIToggle)
      world.off(EventType.UI_MENU, handleUIMenu)
      world.off(EventType.UI_AVATAR, handleUIAvatar)
      world.off(EventType.UI_KICK, handleUIKick)
      world.off(EventType.NETWORK_DISCONNECTED, handleDisconnected)
      world.off('rpg:character:list', () => setCharacterFlowActive(true))
      world.off('rpg:character:selected', () => setCharacterFlowActive(false))
    }
  }, [])

  // Event capture removed - was blocking UI interactions
  useEffect(() => {
    document.documentElement.style.fontSize = `${16 * (world.prefs?.ui || 1)}px`
    function onChange(changes: { ui?: number }) {
      if (changes.ui) {
        document.documentElement.style.fontSize = `${16 * (world.prefs?.ui || 1)}px`
      }
    }
    world.prefs?.on('change', onChange)
    return () => {
      world.prefs?.off('change', onChange)
    }
  }, [])
  return (
    <div
      ref={ref}
      className='coreui absolute inset-0 overflow-hidden pointer-events-none'
    >
      {disconnected && <Disconnected />}
      {<Toast world={world} />}
      {ready && <ActionsBlock world={world} />}
      {ready && <Sidebar world={world} ui={ui || { active: false, pane: null }} />}
      {ready && <Chat world={world} />}
<<<<<<< HEAD
      {ready && <Interface world={world} />}
      {ready && <ActionProgressBar world={world} />}
=======
      {(ready || characterFlowActive) && <Interface world={world} />}
>>>>>>> 6c5c6ed6
      {avatar && <AvatarPane key={avatar?.hash} world={world} info={avatar} />}
      {!ready && !characterFlowActive && <LoadingScreen world={world} message="Loading world..." />}
      {characterFlowActive && !ready && <LoadingScreen world={world} message="Entering world..." />}
      {kicked && <KickedOverlay code={kicked} />}
      {ready && isTouch && <TouchBtns world={world} />}
      <div id='core-ui-portal' />
    </div>
  )
}

// function Side({ world, menu }) {
//   const inputRef = useRef()
//   const [msg, setMsg] = useState('')
//   const [chat, setChat] = useState(false)
//   const [livekit, setLiveKit] = useState(() => world.livekit.status)
//   const [actions, setActions] = useState(() => world.prefs.actions)
//   useEffect(() => {
//     const onPrefsChange = changes => {
//       if (changes.actions) setActions(changes.actions.value)
//     }
//     const onLiveKitStatus = status => {
//       setLiveKit({ ...status })
//     }
//     world.livekit.on('status', onLiveKitStatus)
//     world.prefs?.on('change', onPrefsChange)
//     return () => {
//       world.prefs?.off('change', onPrefsChange)
//       world.livekit.off('status', onLiveKitStatus)
//     }
//   }, [])
//   useEffect(() => {
//     const control = world.controls.bind({ priority: ControlPriorities.CORE_UI })
//     control.slash.onPress = () => {
//       if (!chat) setChat(true)
//     }
//     control.enter.onPress = () => {
//       if (!chat) setChat(true)
//     }
//     control.mouseLeft.onPress = () => {
//       if (control.pointer.locked && chat) {
//         setChat(false)
//       }
//     }
//     return () => control?.release()
//   }
//   }, [chat])
//   useEffect(() => {
//     if (chat) {
//       inputRef.current.focus()
//     } else {
//       inputRef.current.blur()
//     }
//   }, [chat])
//   const send = async e => {
//     if (world.controls.pointer.locked) {
//       setTimeout(() => setChat(false), 10)
//     }
//     if (!msg) {
//       e.preventDefault()
//       return setChat(false)
//     }
//     setMsg('')
//     // check for commands
//     if (msg.startsWith('/')) {
//       world.chat.command(msg)
//       return
//     }
//     // otherwise post it
//     const player = world.entities.player
//     const data = {
//       id: uuid(),
//       from: player.data.name,
//       fromId: player.data.id,
//       body: msg,
//       createdAt: moment().toISOString(),
//     }
//     world.chat.add(data, true)
//     if (isTouch) {
//       e.target.blur()
//       // setTimeout(() => setChat(false), 10)
//     }
//   }
//   return (
//     <div
//       className='side'
//       css={css`
//         position: absolute;
//         top: calc(4rem + env(safe-area-inset-top));
//         left: calc(4rem + env(safe-area-inset-left));
//         bottom: calc(4rem + env(safe-area-inset-bottom));
//         right: calc(4rem + env(safe-area-inset-right));
//         display: flex;
//         align-items: stretch;
//         font-size: 1rem;
//         .side-content {
//           max-width: 21rem;
//           width: 100%;
//           display: flex;
//           flex-direction: column;
//           align-items: stretch;
//         }
//         .side-btns {
//           display: flex;
//           align-items: center;
//           margin-left: -0.5rem;
//         }
//         .side-btn {
//           pointer-events: auto;
//           /* margin-bottom: 1rem; */
//           width: 2.5rem;
//           height: 2.5rem;
//           display: flex;
//           align-items: center;
//           justify-content: center;
//           cursor: pointer;
//           svg {
//             filter: drop-shadow(0 0.0625rem 0.125rem rgba(0, 0, 0, 0.2));
//           }
//         }
//         .side-mid {
//           flex: 1;
//           display: flex;
//           flex-direction: column;
//           justify-content: center;
//         }
//         .side-chatbox {
//           margin-top: 0.5rem;
//           background: rgba(0, 0, 0, 0.3);
//           padding: 0.625rem;
//           display: flex;
//           align-items: center;
//           opacity: 0;
//           &.active {
//             opacity: 1;
//             pointer-events: auto;
//           }
//           &-input {
//             flex: 1;
//             /* paint-order: stroke fill; */
//             /* -webkit-text-stroke: 0.25rem rgba(0, 0, 0, 0.2); */
//             &::placeholder {
//               color: rgba(255, 255, 255, 0.5);
//             }
//           }
//         }
//         @media all and (max-width: 700px), (max-height: 700px) {
//           top: calc(1.5rem + env(safe-area-inset-top));
//           left: calc(1.5rem + env(safe-area-inset-left));
//           bottom: calc(1.5rem + env(safe-area-inset-bottom));
//           right: calc(1.5rem + env(safe-area-inset-right));
//         }
//       `}
//     >
//       <div className='side-content'>
//         <div className='side-btns'>
//           <div className='side-btn' onClick={() => world.ui.toggleMain()}>
//             <MenuIcon size='1.5rem' />
//           </div>
//           {isTouch && (
//             <div
//               className='side-btn'
//               onClick={() => {
//                 console.log('setChat', !chat)
//                 setChat(!chat)
//               }}
//             >
//               <ChatIcon size='1.5rem' />
//             </div>
//           )}
//           {livekit.connected && (
//             <div
//               className='side-btn'
//               onClick={() => {
//                 world.livekit.setMicrophoneEnabled()
//               }}
//             >
//               {livekit.mic ? <MicIcon size='1.5rem' /> : <MicOffIcon size='1.5rem' />}
//             </div>
//           )}
//           {world.xr?.supportsVR && (
//             <div
//               className='side-btn'
//               onClick={() => {
//                 world.xr?.enter()
//               }}
//             >
//               <VRIcon size='1.5rem' />
//             </div>
//           )}
//         </div>
//         {menu?.type === 'main' && <MenuMain world={world} />}
//         {menu?.type === 'app' && <MenuApp key={menu.app.data.id} world={world} app={menu.app} blur={menu.blur} />}
//         <div className='side-mid'>{!menu && !isTouch && actions && <Actions world={world} />}</div>
//         {isTouch && !chat && <MiniMessages world={world} />}
//         {(isTouch ? chat : true) && <Messages world={world} active={chat || menu} />}
//         <label className={cls('side-chatbox', { active: chat })}>
//           <input
//             ref={inputRef}
//             className='side-chatbox-input'
//             type='text'
//             placeholder='Say something...'
//             value={msg}
//             onChange={e => setMsg(e.target.value)}
//             onKeyDown={e => {
//               if (e.code === 'Escape') {
//                 setChat(false)
//               }
//               // meta quest 3 isn't spec complaint and instead has e.code = '' and e.key = 'Enter'
//               // spec says e.code should be a key code and e.key should be the text output of the key eg 'b', 'B', and '\n'
//               if (e.code === 'Enter' || e.key === 'Enter') {
//                 send(e)
//               }
//             }}
//             onBlur={e => {
//               if (!isTouch) {
//                 setChat(false)
//               }
//             }}
//           />
//         </label>
//       </div>
//     </div>
//   )
// }

function Disconnected() {
  return (
    <>
      <div
        className="fixed top-0 left-0 w-full h-full backdrop-grayscale pointer-events-none z-[9999] opacity-0 animate-[fadeIn_3s_ease-in-out_forwards]"
      />
      <style>{`
        @keyframes fadeIn {
          from { opacity: 0; }
          to { opacity: 1; }
        }
      `}</style>
      <div
        className="disconnected-btn pointer-events-auto absolute top-1/2 left-1/2 -translate-x-1/2 -translate-y-1/2 bg-dark-bg border border-dark-border backdrop-blur-md rounded-2xl h-11 px-4 flex items-center cursor-pointer"
        onClick={() => window.location.reload()}
      >
        <RefreshCwIcon size={18} />
        <span className="ml-2">Reconnect</span>
      </div>
    </>
  )
}


const kickMessages: Record<string, string> = {
  duplicate_user: 'Player already active on another device or window.',
  player_limit: 'Player limit reached.',
  unknown: 'You were kicked.',
}
function KickedOverlay({ code }: { code: string }) {
  return (
    <div className="absolute inset-0 bg-black flex items-center justify-center pointer-events-auto">
      <div className="text-white text-lg">{kickMessages[code] || kickMessages.unknown}</div>
    </div>
  )
}

function ActionsBlock({ world }: { world: World }) {
  const [showActions, setShowActions] = useState(() => world.prefs?.actions)
  useEffect(() => {
    const onPrefsChange = (changes: Record<string, { value: unknown }>) => {
      if (changes.actions) setShowActions(changes.actions.value as boolean)
    }
    world.prefs?.on('change', onPrefsChange)
    return () => {
      world.prefs?.off('change', onPrefsChange)
    }
  }, [])
  if (isTouch) return null
  if (!showActions) return null
  return (
    <div
      className="absolute flex flex-col items-center top-[calc(2rem+env(safe-area-inset-top))] left-[calc(2rem+env(safe-area-inset-left))] bottom-[calc(2rem+env(safe-area-inset-bottom))] xl:top-[calc(2rem+env(safe-area-inset-top))] xl:left-[calc(2rem+env(safe-area-inset-left))] xl:bottom-[calc(2rem+env(safe-area-inset-bottom))] max-xl:top-[calc(1rem+env(safe-area-inset-top))] max-xl:left-[calc(1rem+env(safe-area-inset-left))] max-xl:bottom-[calc(1rem+env(safe-area-inset-bottom))]"
    >
      <Actions world={world} />
    </div>
  )
}

function Actions({ world }: { world: World }) {
  const [actions, setActions] = useState(() => world.controls?.actions || [])
  useEffect(() => {
    const handleActions = (data: unknown) => {
      if (Array.isArray(data)) {
        setActions(data)
      }
    }
    world.on(EventType.UI_ACTIONS_UPDATE, handleActions)
    return () => {
      world.off(EventType.UI_ACTIONS_UPDATE, handleActions)
    }
  }, [])
  return (
    <div
      className='actions flex-1 flex flex-col justify-center'
    >
      {actions.map((action) => (
        <div className='actions-item flex items-center mb-2' key={action.id}>
          <div className='actions-item-icon'>{getActionIcon(action)}</div>
          <div 
            className='actions-item-label ml-2.5'
            style={{
              paintOrder: 'stroke fill',
              WebkitTextStroke: '0.25rem rgba(0, 0, 0, 0.2)',
            }}
          >{(action as ControlAction & { label?: string }).label}</div>
        </div>
      ))}
    </div>
  )
}

function getActionIcon(action: ControlAction & { btn?: string; label?: string }) {
  if (action.type === 'custom') {
    return <ActionPill label={action.btn || ''} />
  }
  if (action.type === 'controlLeft') {
    return <ActionPill label='Ctrl' />
  }
  if (action.type === 'mouseLeft') {
    return <ActionIcon icon={MouseLeftIcon} />
  }
  if (action.type === 'mouseRight') {
    return <ActionIcon icon={MouseRightIcon} />
  }
  if (action.type === 'mouseWheel') {
    return <ActionIcon icon={MouseWheelIcon} />
  }
  if (buttons.has(action.type)) {
    return <ActionPill label={propToLabel[action.type]} />
  }
  return <ActionPill label='?' />
}

function ActionPill({ label }: { label: string }) {
  return (
    <div
      className='actionpill border border-white rounded bg-black/10 px-1.5 py-1 text-[0.875em] shadow-md'
      style={{
        paintOrder: 'stroke fill',
        WebkitTextStroke: '0.25rem rgba(0, 0, 0, 0.2)',
      }}
    >
      {label}
    </div>
  )
}

function ActionIcon({ icon }: { icon: IconComponent }) {
  const Icon = icon;
  return (
    <div className='actionicon leading-none drop-shadow-[0_1px_3px_rgba(0,0,0,0.8)]'>
      <Icon size='1.5rem' />
    </div>
  )
}


function Toast({ world }: { world: World }) {
  const [msg, setMsg] = useState<{ text: string; id: number } | null>(null)
  useEffect(() => {
    let ids = 0
    const onToast = (data: { message: string; type: 'info' | 'warning' | 'error' | 'success' }) => {
      const text = data.message || String(data)
      setMsg({ text, id: ++ids })
    }
    world.on(EventType.UI_TOAST, onToast)
    return () => {
      world.off(EventType.UI_TOAST, onToast)
    }
  }, [])
  if (!msg) return null
  return (
    <div
      className='absolute left-0 right-0 flex justify-center'
      style={{
        top: 'calc(50% - 4.375rem)',
      }}
    >
      <style>{`
        @keyframes toastIn {
          from {
            opacity: 0;
            transform: translateY(10px) scale(0.9);
          }
          to {
            opacity: 1;
            transform: translateY(0) scale(1);
          }
        }
      `}</style>
      {msg && <ToastMsg key={msg.id} text={msg.text} />}
    </div>
  )
}

function ToastMsg({ text }: { text: string }) {
  const [visible, setVisible] = useState(true)
  useEffect(() => {
    setTimeout(() => setVisible(false), 3000) // Show for 3 seconds
  }, [])
  return <div className={cls('h-[2.875rem] flex items-center justify-center px-4 bg-[rgba(11,10,21,0.85)] border border-[#2a2b39] backdrop-blur-[5px] rounded-[1.4375rem] transition-all duration-100 ease-in-out text-white text-[0.9375rem] font-medium', { 'opacity-100 translate-y-0 scale-100 animate-[toastIn_0.1s_ease-in-out]': visible, 'opacity-0 translate-y-2.5 scale-90': !visible })}>{text}</div>
}

function TouchBtns({ world }: { world: World }) {
  const [isAction, setIsAction] = useState(() => {
    const prefs = world.prefs as { touchAction?: boolean };
    return prefs?.touchAction;
  })
  useEffect(() => {
    function onChange(isAction: boolean) {
      setIsAction(isAction)
    }
    world.prefs?.on('touchAction', onChange)
    return () => {
      world.prefs?.off('touchAction', onChange)
    }
  }, [])
  return (
    <div
      className='absolute flex flex-col items-center gap-2'
      style={{
        bottom: 'calc(1rem + env(safe-area-inset-bottom))',
        right: 'calc(1rem + env(safe-area-inset-right))',
      }}
    >
      {isAction && (
        <div
          className='pointer-events-auto w-14 h-14 flex items-center justify-center bg-[#ff4d4d] border border-[#ff6666] backdrop-blur-[5px] rounded-2xl shadow-[0_0.125rem_0.25rem_rgba(0,0,0,0.2)] cursor-pointer active:scale-95'
          onClick={() => {
            (world.controls as { action?: { onPress: () => void } })?.action?.onPress()
          }}
        >
          <HandIcon size={24} />
        </div>
      )}
    </div>
  )
}<|MERGE_RESOLUTION|>--- conflicted
+++ resolved
@@ -105,12 +105,8 @@
       {ready && <ActionsBlock world={world} />}
       {ready && <Sidebar world={world} ui={ui || { active: false, pane: null }} />}
       {ready && <Chat world={world} />}
-<<<<<<< HEAD
-      {ready && <Interface world={world} />}
+      {(ready || characterFlowActive) && <Interface world={world} />}
       {ready && <ActionProgressBar world={world} />}
-=======
-      {(ready || characterFlowActive) && <Interface world={world} />}
->>>>>>> 6c5c6ed6
       {avatar && <AvatarPane key={avatar?.hash} world={world} info={avatar} />}
       {!ready && !characterFlowActive && <LoadingScreen world={world} message="Loading world..." />}
       {characterFlowActive && !ready && <LoadingScreen world={world} message="Entering world..." />}
