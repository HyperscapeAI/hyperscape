import React, { useEffect, useRef, useState } from 'react'
import { DndContext, DragEndEvent, DragOverlay, DragStartEvent, closestCenter } from '@dnd-kit/core'
import { SortableContext, arrayMove, rectSortingStrategy } from '@dnd-kit/sortable'
import { useSortable } from '@dnd-kit/sortable'
import { CSS } from '@dnd-kit/utilities'
import type { InventorySlotItem } from '../../../types/core'

interface InventoryPanelProps {
  items: InventorySlotItem[]
  coins: number
  onItemMove?: (fromIndex: number, toIndex: number) => void
  onItemUse?: (item: InventorySlotItem, index: number) => void
  onItemEquip?: (item: InventorySlotItem) => void
}

interface DraggableItemProps {
  item: InventorySlotItem | null
  index: number
  size: number
}

function DraggableInventorySlot({ item, index, size }: DraggableItemProps) {
  const {
    attributes,
    listeners,
    setNodeRef,
    transform,
    transition,
    isDragging,
  } = useSortable({ id: `inventory-${index}`, data: { item, index } })

  const style = {
    width: size,
    height: size,
    transform: CSS.Transform.toString(transform),
    transition,
    opacity: isDragging ? 0.5 : 1,
  }
  
  // Debug: log what we're trying to render
  if (item) {
    console.log(`[InventorySlot ${index}] Rendering item:`, item.itemId, 'qty:', item.quantity);
  }

  return (
    <div
      ref={setNodeRef}
      style={style}
      {...attributes}
      {...listeners}
<<<<<<< HEAD
      className={`bg-black/35 border border-white/[0.08] rounded flex flex-col items-center justify-center text-[10px] text-white ${item ? 'cursor-grab active:cursor-grabbing' : 'cursor-default'}`}
      title={item ? `${item.itemId} (${item.quantity})` : 'Empty slot'}
    >
      {item ? (
        <>
          <div className="text-[10px]">{item.itemId.substring(0, 3)}</div>
          {item.quantity > 1 && <div className="text-[8px] text-yellow-400">{item.quantity}</div>}
        </>
      ) : ''}
=======
      className={`relative bg-black/35 border border-white/[0.08] rounded flex items-center justify-center text-white text-[10px] ${item ? 'cursor-grab active:cursor-grabbing' : 'cursor-default'}`}
    >
      {item ? item.itemId.substring(0, 3) : ''}
      {item && item.quantity > 1 ? (
        <div className="absolute bottom-0.5 right-0.5 bg-black/70 text-yellow-400 font-bold rounded-sm py-0.5 px-1 text-[9px]">
          {item.quantity}
        </div>
      ) : null}
>>>>>>> 6c5c6ed6
    </div>
  )
}

export function InventoryPanel({ items, coins, onItemMove, onItemUse, onItemEquip }: InventoryPanelProps) {
<<<<<<< HEAD
  console.log('[InventoryPanel] Rendered with', items?.length || 0, 'items, coins:', coins);
  
  const slots = Array(28).fill(null)
  items.forEach((item, i) => { if (i < 28) slots[i] = item })
=======
  // Always render items compacted by index to avoid gaps when any slot index is invalid
  const slots = Array<InventorySlotItem | null>(28).fill(null)
  items.forEach((item, i) => {
    if (i < 28) slots[i] = item
  })
>>>>>>> 6c5c6ed6
  
  const gridRef = useRef<HTMLDivElement | null>(null)
  const [size, setSize] = useState<number>(40)
  const [activeId, setActiveId] = useState<string | null>(null)
  const [slotItems, setSlotItems] = useState<(InventorySlotItem | null)[]>(slots)

  useEffect(() => {
<<<<<<< HEAD
    console.log('[InventoryPanel] items prop changed, updating slots. New item count:', items?.length || 0);
    const newSlots = Array(28).fill(null)
    items.forEach((item, i) => { 
      if (i < 28) {
        newSlots[i] = item;
        console.log(`[InventoryPanel] Slot ${i}:`, item?.itemId || 'empty');
      }
    })
=======
    const newSlots: (InventorySlotItem | null)[] = Array(28).fill(null)
    items.forEach((item, i) => { if (i < 28) newSlots[i] = item })
>>>>>>> 6c5c6ed6
    setSlotItems(newSlots)
  }, [items])

  useEffect(() => {
    const compute = () => {
      const grid = gridRef.current
      if (!grid) return
      const parent = grid.parentElement as HTMLElement | null
      const columns = 4
      const rows = 7
      const gap = 8
      const widthAvailable = (parent?.clientWidth || grid.clientWidth)
      const byWidth = Math.floor((widthAvailable - gap * (columns - 1)) / columns)
      const next = Math.max(20, byWidth)
      setSize(next)
    }
    compute()
    window.addEventListener('resize', compute)
    const id = window.setInterval(compute, 500)
    return () => { window.removeEventListener('resize', compute); window.clearInterval(id) }
  }, [])

  const rows = 7
  const columns = 4
  const gap = 8
  const gridHeight = size * rows + gap * (rows - 1)

  const handleDragStart = (event: DragStartEvent) => {
    setActiveId(event.active.id as string)
  }

  const handleDragEnd = (event: DragEndEvent) => {
    const { active, over } = event
    setActiveId(null)

    if (!over || active.id === over.id) return

    const fromIndex = parseInt((active.id as string).split('-')[1])
    const toIndex = parseInt((over.id as string).split('-')[1])

    const newSlots = [...slotItems]
    const [movedItem] = newSlots.splice(fromIndex, 1)
    newSlots.splice(toIndex, 0, movedItem)
    setSlotItems(newSlots)

    if (onItemMove) {
      onItemMove(fromIndex, toIndex)
    }
  }

  const activeItem = activeId ? slotItems[parseInt(activeId.split('-')[1])] : null

  return (
    <DndContext 
      collisionDetection={closestCenter}
      onDragStart={handleDragStart}
      onDragEnd={handleDragEnd}
    >
      <div className="w-full flex flex-col box-border" style={{ height: gridHeight + 44 }}>
        <SortableContext items={slotItems.map((_, i) => `inventory-${i}`)} strategy={rectSortingStrategy}>
          <div 
            ref={gridRef} 
            className="mx-auto grid grid-flow-row"
            style={{ 
              gridTemplateColumns: `repeat(${columns}, ${size}px)`, 
              gridTemplateRows: `repeat(${rows}, ${size}px)`,
              gap: gap, 
              width: (size * columns + gap * (columns - 1)) 
            }}
          >
            {slotItems.map((item, i) => (
              <DraggableInventorySlot
                key={i}
                item={item}
                index={i}
                size={size}
              />
            ))}
          </div>
        </SortableContext>

        <DragOverlay>
          {activeItem ? (
            <div 
              className="bg-black/35 border border-white/[0.08] rounded flex items-center justify-center text-white text-[10px]"
              style={{ width: size, height: size }}
            >
              {activeItem.itemId.substring(0, 3)}
            </div>
          ) : null}
        </DragOverlay>

        <div className="mt-2.5 flex justify-between items-center bg-black/35 border border-white/[0.08] rounded-md py-2 px-2.5 text-gray-200 text-[13px]">
          <span>Coins</span>
          <span className="text-yellow-400 font-bold">{coins.toLocaleString()} gp</span>
        </div>
      </div>
    </DndContext>
  )
}

<|MERGE_RESOLUTION|>--- conflicted
+++ resolved
@@ -48,18 +48,8 @@
       style={style}
       {...attributes}
       {...listeners}
-<<<<<<< HEAD
-      className={`bg-black/35 border border-white/[0.08] rounded flex flex-col items-center justify-center text-[10px] text-white ${item ? 'cursor-grab active:cursor-grabbing' : 'cursor-default'}`}
+      className={`relative bg-black/35 border border-white/[0.08] rounded flex items-center justify-center text-white text-[10px] ${item ? 'cursor-grab active:cursor-grabbing' : 'cursor-default'}`}
       title={item ? `${item.itemId} (${item.quantity})` : 'Empty slot'}
-    >
-      {item ? (
-        <>
-          <div className="text-[10px]">{item.itemId.substring(0, 3)}</div>
-          {item.quantity > 1 && <div className="text-[8px] text-yellow-400">{item.quantity}</div>}
-        </>
-      ) : ''}
-=======
-      className={`relative bg-black/35 border border-white/[0.08] rounded flex items-center justify-center text-white text-[10px] ${item ? 'cursor-grab active:cursor-grabbing' : 'cursor-default'}`}
     >
       {item ? item.itemId.substring(0, 3) : ''}
       {item && item.quantity > 1 ? (
@@ -67,24 +57,15 @@
           {item.quantity}
         </div>
       ) : null}
->>>>>>> 6c5c6ed6
     </div>
   )
 }
 
 export function InventoryPanel({ items, coins, onItemMove, onItemUse, onItemEquip }: InventoryPanelProps) {
-<<<<<<< HEAD
-  console.log('[InventoryPanel] Rendered with', items?.length || 0, 'items, coins:', coins);
-  
-  const slots = Array(28).fill(null)
-  items.forEach((item, i) => { if (i < 28) slots[i] = item })
-=======
-  // Always render items compacted by index to avoid gaps when any slot index is invalid
-  const slots = Array<InventorySlotItem | null>(28).fill(null)
+  const slots: (InventorySlotItem | null)[] = Array(28).fill(null)
   items.forEach((item, i) => {
     if (i < 28) slots[i] = item
   })
->>>>>>> 6c5c6ed6
   
   const gridRef = useRef<HTMLDivElement | null>(null)
   const [size, setSize] = useState<number>(40)
@@ -92,19 +73,8 @@
   const [slotItems, setSlotItems] = useState<(InventorySlotItem | null)[]>(slots)
 
   useEffect(() => {
-<<<<<<< HEAD
-    console.log('[InventoryPanel] items prop changed, updating slots. New item count:', items?.length || 0);
-    const newSlots = Array(28).fill(null)
-    items.forEach((item, i) => { 
-      if (i < 28) {
-        newSlots[i] = item;
-        console.log(`[InventoryPanel] Slot ${i}:`, item?.itemId || 'empty');
-      }
-    })
-=======
     const newSlots: (InventorySlotItem | null)[] = Array(28).fill(null)
     items.forEach((item, i) => { if (i < 28) newSlots[i] = item })
->>>>>>> 6c5c6ed6
     setSlotItems(newSlots)
   }, [items])
 
