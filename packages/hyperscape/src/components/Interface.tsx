--- conflicted
+++ resolved
@@ -80,14 +80,6 @@
     corpseName: '',
     lootItems: []
   })
-<<<<<<< HEAD
-=======
-  const [damageNumbers, setDamageNumbers] = useState<DamageNumber[]>([])
-  // Character selection (server feature-flag controlled)
-  const [showCharacterSelect, setShowCharacterSelect] = useState(false)
-  const [characters, setCharacters] = useState<Array<{ id: string; name: string; level?: number; lastLocation?: { x: number; y: number; z: number } }>>([])
-  const [newCharacterName, setNewCharacterName] = useState('')
->>>>>>> 6c5c6ed6
 
   useEffect(() => {
     const getLocal = () => world.getPlayer()
@@ -183,7 +175,8 @@
 
     const handleCorpseClick = (rawData: unknown) => {
       const data = rawData as { corpseId: string; playerId: string; lootItems?: InventoryItem[]; position?: { x: number; y: number; z: number } }
-      if (data.playerId !== localPlayer.id) return
+      const lp = getLocal()
+      if (!lp || data.playerId !== lp.id) return
       
       // Get corpse entity to retrieve loot items
       const corpseEntity = world.entities.get(data.corpseId)
@@ -252,51 +245,7 @@
       }
     }
 
-<<<<<<< HEAD
     // All menu handlers removed - EntityContextMenu handles everything via rpg:contextmenu event
-=======
-    const handleContextMenu = (rawData: unknown) => {
-      const data = rawData as {
-        x: number
-        y: number
-        itemId: string
-        actions: string[]
-        playerId: string
-      }
-      const lp = getLocal(); if (!lp || data.playerId !== lp.id) return
-      setContextMenu({
-        x: data.x,
-        y: data.y,
-        itemId: data.itemId,
-        actions: data.actions
-      })
-    }
-
-    const handleResourceMenu = (rawData: unknown) => {
-      const data = rawData as {
-        playerId: string
-        type?: 'context'
-        position?: { x: number; y: number }
-        actions?: Array<{ id: string; label: string; icon?: string; enabled: boolean; onClick: () => void }>
-        targetId?: string
-        targetType?: 'resource'
-      }
-      const lp = getLocal(); if (!lp || data.playerId !== lp.id) return
-      
-      // Check if this is a resource context menu
-      if (data.type === 'context' && data.targetType === 'resource' && data.actions && data.position) {
-        setResourceContextMenu({
-          visible: true,
-          position: data.position,
-          actions: data.actions,
-          targetId: data.targetId || '',
-          targetType: data.targetType
-        })
-        // Close regular context menu if open
-        setContextMenu(null)
-      }
-    }
->>>>>>> 6c5c6ed6
 
     const handleCombatEvent = (rawData: unknown) => {
       const data = rawData as { damage?: number; amount?: number; type?: string; x?: number; y?: number }
@@ -331,10 +280,10 @@
       }
     }
 
-<<<<<<< HEAD
     const handleGatheringStarted = (rawData: unknown) => {
       const data = rawData as { playerId: string; resourceId: string; skill?: string; actionName?: string; duration?: number; action?: string }
-      if (data.playerId !== localPlayer.id) return
+      const lp = getLocal()
+      if (!lp || data.playerId !== lp.id) return
       
       const actionName = data.actionName || data.action || data.skill || 'gathering'
       const resourceType = data.resourceId.includes('tree') ? 'tree' : 
@@ -346,91 +295,53 @@
         action: actionName,
         resourceType,
         startTime: Date.now(),
-        duration: data.duration || 5000 // Default 5 seconds
+        duration: data.duration || 5000
       })
     }
 
     const handleGatheringCompleted = (rawData: unknown) => {
       const data = rawData as { playerId: string }
-      if (data.playerId !== localPlayer.id) return
-      
+      const lp = getLocal()
+      if (!lp || data.playerId !== lp.id) return
       setGatheringState(null)
     }
 
     const handleGatheringStopped = (rawData: unknown) => {
       const data = rawData as { playerId: string }
-      if (data.playerId !== localPlayer.id) return
-      
+      const lp = getLocal()
+      if (!lp || data.playerId !== lp.id) return
       setGatheringState(null)
     }
 
     const handleCombatStarted = (rawData: unknown) => {
       const data = rawData as { attackerId: string; targetId: string }
-      // Handle combat for local player (whether they're attacker or target)
-      if (data.attackerId !== localPlayer.id && data.targetId !== localPlayer.id) return
+      const lp = getLocal()
+      if (!lp) return
+      if (data.attackerId !== lp.id && data.targetId !== lp.id) return
       
-      // Determine which entity is the opponent
-      const opponentId = data.attackerId === localPlayer.id ? data.targetId : data.attackerId
+      const opponentId = data.attackerId === lp.id ? data.targetId : data.attackerId
       const opponentEntity = world.entities.get(opponentId)
-      const opponentData = opponentEntity && (opponentEntity as any).getMobData ? (opponentEntity as any).getMobData() : null
+      const entityWithMobData = opponentEntity as unknown as { getMobData?: () => { name: string; level: number }; name?: string }
+      const opponentData = entityWithMobData?.getMobData ? entityWithMobData.getMobData() : null
       
       setCombatState({
         active: true,
         targetId: opponentId,
-        targetName: opponentData?.name || opponentEntity?.name || 'Enemy',
+        targetName: opponentData?.name || entityWithMobData?.name || 'Enemy',
         targetLevel: opponentData?.level || 1
       })
-      
-      console.log('[Interface] Combat started:', {
-        localPlayer: localPlayer.id,
-        opponent: opponentId,
-        opponentName: opponentData?.name
-      })
     }
 
     const handleCombatEnded = (rawData: unknown) => {
       const data = rawData as { attackerId: string; targetId: string }
-      // End combat if local player is involved
-      if (data.attackerId !== localPlayer.id && data.targetId !== localPlayer.id) return
-      
-      console.log('[Interface] Combat ended for local player')
+      const lp = getLocal()
+      if (!lp) return
+      if (data.attackerId !== lp.id && data.targetId !== lp.id) return
       setCombatState(null)
-=======
-    // Character selection events (sent only when server feature flag is enabled)
-    const handleCharacterList = (raw: unknown) => {
-      const data = raw as { characters: Array<{ id: string; name: string; level?: number; lastLocation?: { x: number; y: number; z: number } }> }
-      try { console.log('[Interface] character:list received', (data.characters || []).length) } catch {}
-      setCharacters(data.characters || [])
-      // Only show modal if there are characters to choose from
-      if ((data.characters || []).length > 0) {
-        setShowCharacterSelect(true)
-      } else {
-        setShowCharacterSelect(false)
-      }
-    }
-    const handleCharacterCreated = (raw: unknown) => {
-      const data = raw as { id: string; name: string }
-      setCharacters(prev => [...prev, { id: data.id, name: data.name }])
-      setNewCharacterName('')
-    }
-    const handleCharacterSelected = (_raw: unknown) => {
-      // Selection acknowledged; request enter world
-      const net = (world.network as unknown) as { requestEnterWorld?: () => void }
-      if (net?.requestEnterWorld) net.requestEnterWorld()
-      setShowCharacterSelect(false)
-      // Also broadcast a DOM event so pre-world shell can proceed to create world
-      try {
-        const ev = new CustomEvent('rpg:character:selected')
-        window.dispatchEvent(ev)
-      } catch {}
->>>>>>> 6c5c6ed6
     }
 
     // Subscribe to events
     const typedWorld = world
-    typedWorld.on('rpg:character:list', handleCharacterList)
-    typedWorld.on('rpg:character:created', handleCharacterCreated)
-    typedWorld.on('rpg:character:selected', handleCharacterSelected)
     typedWorld.on(EventType.UI_UPDATE, handleUIUpdate)
     typedWorld.on(EventType.STATS_UPDATE, handleStatsUpdate)
     typedWorld.on(EventType.INVENTORY_UPDATED, handleInventoryUpdate)
@@ -481,15 +392,6 @@
         }
       }, 500)
     }
-    // If the network already cached a character list (packet arrived before UI mount), show it now
-    try {
-      const net = (world.network as unknown) as { lastCharacterList?: Array<{ id: string; name: string }> }
-      if (net?.lastCharacterList && net.lastCharacterList.length >= 0) {
-        setCharacters(net.lastCharacterList)
-        setShowCharacterSelect(true)
-      }
-    } catch {}
-
     return () => {
       typedWorld.off(EventType.UI_UPDATE, handleUIUpdate)
       typedWorld.off(EventType.STATS_UPDATE, handleStatsUpdate)
@@ -507,18 +409,12 @@
       typedWorld.off(EventType.COMBAT_HEAL, handleCombatEvent)
       typedWorld.off(EventType.SKILLS_XP_GAINED, handleCombatEvent)
       typedWorld.off(EventType.COMBAT_MISS, handleCombatEvent)
-<<<<<<< HEAD
       typedWorld.off(EventType.RESOURCE_GATHERING_STARTED, handleGatheringStarted)
       typedWorld.off(EventType.RESOURCE_GATHERING_COMPLETED, handleGatheringCompleted)
       typedWorld.off(EventType.RESOURCE_GATHERING_STOPPED, handleGatheringStopped)
       typedWorld.off(EventType.COMBAT_STARTED, handleCombatStarted)
       typedWorld.off(EventType.COMBAT_ENDED, handleCombatEnded)
       typedWorld.off(EventType.CORPSE_CLICK, handleCorpseClick)
-=======
-      typedWorld.off('rpg:character:list', handleCharacterList)
-      typedWorld.off('rpg:character:created', handleCharacterCreated)
-      typedWorld.off('rpg:character:selected', handleCharacterSelected)
->>>>>>> 6c5c6ed6
       if (control?.unbind) {
         control.unbind()
       }
@@ -590,67 +486,7 @@
 
   return (
     <>
-      {showCharacterSelect && (
-        <div
-          className="fixed inset-0 bg-black/70 flex items-center justify-center z-[200]"
-          style={{ pointerEvents: 'auto' }}
-        >
-          <div
-            className="bg-[rgba(11,10,21,0.95)] border border-dark-border rounded-lg p-4 w-[28rem]"
-            style={{ backdropFilter: 'blur(5px)' }}
-          >
-            <div className="flex justify-between items-center mb-3">
-              <h3 className="m-0 text-lg">Select Character</h3>
-            </div>
-            <div className="flex flex-col gap-2 max-h-64 overflow-y-auto mb-3">
-              {characters.length === 0 && (
-                <div className="text-gray-400 text-sm">No characters yet. Create one below.</div>
-              )}
-              {characters.map((c) => (
-                <div key={c.id} className="flex items-center justify-between bg-black/30 rounded p-2">
-                  <div>
-                    <div className="font-bold">{c.name}</div>
-                    {c.level !== undefined && (
-                      <div className="text-xs text-gray-400">Level {c.level}</div>
-                    )}
-                  </div>
-                  <button
-                    className="bg-emerald-600 text-white text-sm rounded px-3 py-1 border-0 cursor-pointer"
-                    onClick={() => {
-                      const net = (world.network as unknown) as { requestCharacterSelect?: (id: string) => void }
-                      if (net?.requestCharacterSelect) net.requestCharacterSelect(c.id)
-                    }}
-                  >
-                    Play
-                  </button>
-                </div>
-              ))}
-            </div>
-            <div className="mt-2">
-              <div className="text-sm text-gray-300 mb-1">Create New Character</div>
-              <div className="flex gap-2">
-                <input
-                  value={newCharacterName}
-                  onChange={(e) => setNewCharacterName(e.target.value)}
-                  placeholder="Name"
-                  className="flex-1 bg-black/40 border border-white/10 rounded px-2 py-1 text-white"
-                />
-                <button
-                  className="bg-blue-600 text-white text-sm rounded px-3 py-1 border-0 cursor-pointer"
-                  onClick={() => {
-                    const name = newCharacterName.trim()
-                    if (!name) return
-                    const net = (world.network as unknown) as { requestCharacterCreate?: (name: string) => void }
-                    if (net?.requestCharacterCreate) net.requestCharacterCreate(name)
-                  }}
-                >
-                  Create
-                </button>
-              </div>
-            </div>
-          </div>
-        </div>
-      )}
+      {/* Character selection is handled by CharacterSelectPage in client/index.tsx */}
       {/* HUD removed; replaced by minimap/side panel */}
       {/* Skills now lives in right sidebar panel */}
       {/* Inventory/Equipment panel moved to right sidebar */}
