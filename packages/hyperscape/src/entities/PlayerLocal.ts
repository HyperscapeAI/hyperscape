--- conflicted
+++ resolved
@@ -224,18 +224,14 @@
 // Removed unused interface: PlayerState
 
 export class PlayerLocal extends Entity implements HotReloadable {
-<<<<<<< HEAD
-  private terrainValidationCounter = 0;
+  private smoothedBasePos = new THREE.Vector3()
   private avatarDebugLogged: boolean = false;
-=======
-  private smoothedBasePos = new THREE.Vector3()
   // RS3-style run energy
   public stamina: number = 100
   // Tunable RS-style stamina rates (percent per second). Adjust to match desired feel exactly.
   private readonly staminaDrainPerSecond: number = 2   // drain while running
   private readonly staminaRegenWhileWalkingPerSecond: number = 2 // regen while walking
   private readonly staminaRegenPerSecond: number = 4  // regen while idle
->>>>>>> 8848043d
   // Implement HotReloadable interface
   hotReload?(): void {
     // Implementation for hot reload functionality
@@ -1559,39 +1555,6 @@
   public setClickMoveTarget(target: { x: number; y: number; z: number } | null): void {
     console.log(`[PlayerLocal] setClickMoveTarget called with:`, target);
     if (target) {
-<<<<<<< HEAD
-      // Ground the target to terrain for accurate movement
-      let finalY = target.y;
-      const terrain = this.world.getSystem('terrain') as TerrainSystem | undefined;
-      if (terrain && terrain.getHeightAt) {
-        const terrainHeight = terrain.getHeightAt(target.x, target.z);
-        if (Number.isFinite(terrainHeight)) {
-          finalY = terrainHeight + 0.1; // Small offset above terrain
-        }
-      }
-      
-      if (this.world.network?.send) {
-        // Primary movement packet with grounded Y
-        this.world.network.send('moveRequest', {
-          target: [target.x, finalY, target.z],
-          runMode: this.runMode,
-        })
-        // Fallback for older servers that route input->moveRequest
-        this.world.network.send('input', {
-          type: 'click',
-          target: [target.x, finalY, target.z],
-          runMode: this.runMode,
-        })
-      } else {
-        console.warn('[PlayerLocal] Cannot send moveRequest - no network system available')
-        console.warn('[PlayerLocal] world.network:', this.world.network)
-      }
-      this.clickMoveTarget = new THREE.Vector3(target.x, finalY, target.z)
-      this.moving = true
-      this.running = this.runMode
-      // Track when we last sent a movement intent
-      this.lastSendAt = performance.now()
-=======
       // Always replace previous target immediately to avoid any alternation
       this.clickMoveTarget = null
       this.moving = false
@@ -1607,7 +1570,6 @@
       this.running = this.runMode && this.stamina > 0
       console.log(`[PlayerLocal] Mode: ${this.runMode ? 'RUN' : 'WALK'}`)
       console.log(`[PlayerLocal] Target set successfully`)
->>>>>>> 8848043d
     } else {
       this.clickMoveTarget = null
       this.moveDir.set(0, 0, 0)
@@ -1667,7 +1629,54 @@
   }
 
   update(delta: number): void {
-    // 1. CLIENT PREDICTION (disabled by default). Keep intent for animation only.
+    if(!this.capsule) return;
+    
+    // Rotation validation - track rotation at start of update
+    const rotationBefore = this.base ? this.base.quaternion.clone() : null;
+      const pose = this.capsule.getGlobalPose()
+      if (pose && pose.p) {
+        const physicsPos = new THREE.Vector3(pose.p.x, pose.p.y, pose.p.z)
+        const prevPos = this.position.clone()
+        const moved = prevPos.distanceTo(physicsPos)
+
+        // Mirror physics pose to entity for logic
+        this.position.copy(physicsPos)
+        // Smooth the visual base to reduce jitter while preserving physics accuracy
+        if (this.base) {
+          if (this.smoothedBasePos.lengthSq() === 0) {
+            this.smoothedBasePos.copy(physicsPos)
+          } else {
+            const alpha = 0.25
+            this.smoothedBasePos.lerp(physicsPos, alpha)
+          }
+          this.base.position.copy(this.smoothedBasePos)
+        }
+        
+        // Log significant movement
+        if (moved > 0.01) {
+          console.log(`[PlayerLocal] Position updated from physics: moved ${moved.toFixed(3)} to (${physicsPos.x.toFixed(2)}, ${physicsPos.y.toFixed(2)}, ${physicsPos.z.toFixed(2)})`)
+        }
+        
+        // Update avatar instance position from base transform
+        // NOTE: This is required because the VRM factory doesn't automatically track the base node
+        const avatarNode = this._avatar as any
+        if (avatarNode && avatarNode.instance) {
+          const instance = avatarNode.instance
+          if (instance && typeof instance.move === 'function' && this.base) {
+            // Ensure base matrices are up-to-date
+            this.base.updateMatrix()
+            this.base.updateMatrixWorld(true)
+            // Move the avatar to match the base transform
+            instance.move(this.base.matrixWorld)
+          }
+          // Call update for animation updates (mixer, skeleton, etc)
+          if (instance && typeof instance.update === 'function') {
+            instance.update(delta)
+          }
+        }
+      }
+    
+        // RuneScape-style point-and-click movement only
     if (this.clickMoveTarget) {
       const speed = this.runMode ? 8 : 4
       const direction = v1.subVectors(this.clickMoveTarget, this.position)
@@ -1686,304 +1695,6 @@
           this.position.z += direction.z * step
         }
         this.moving = true
-        this.running = this.runMode
-      }
-    }
-
-    // 2. SERVER RECONCILIATION - Trust server position but validate it
-    if (this.serverPosition) {
-      // SAFETY CHECK: Don't trust obviously invalid server positions
-      if (this.serverPosition.y < -5) {
-        console.error(`[PlayerLocal] Server position is invalid (Y=${this.serverPosition.y}), rejecting update!`);
-        // Try to get safe position from terrain
-        const terrain = this.world.getSystem('terrain') as { getHeightAt?: (x: number, z: number) => number } | null;
-        if (terrain?.getHeightAt) {
-          const terrainHeight = terrain.getHeightAt(this.position.x, this.position.z);
-          if (Number.isFinite(terrainHeight)) {
-            const safeY = (terrainHeight as number) + 0.1; // 10cm above terrain
-            console.warn(`[PlayerLocal] Correcting position to terrain height: Y=${safeY}`);
-            this.position.y = safeY;
-            this.serverPosition.y = safeY; // Also fix server position
-          }
-        }
-      } else {
-        // Calculate position error
-        const errorDistance = this.position.distanceTo(this.serverPosition);
-        
-        // Teleport for large errors, interpolate for small ones
-        if (errorDistance > 5.0) {
-          // Large error: snap immediately
-          console.log(`[PlayerLocal] Large position error (${errorDistance.toFixed(2)}), snapping to server position`);
-          this.position.copy(this.serverPosition);
-        } else if (errorDistance > 0.05) {
-          // Small error: smooth interpolation
-          const lerpSpeed = errorDistance > 1.0 ? 15.0 : 10.0;
-          const alpha = Math.min(1, delta * lerpSpeed);
-          this.position.lerp(this.serverPosition, alpha);
-        }
-      }
-    }
-    
-    // 3. TERRAIN FOLLOWING - Smooth terrain height adjustment every frame
-    this.validateTerrainPosition();
-    
-    // 4. SAFETY CHECK - Don't wait for validation interval  
-    if (this.position.y < -5) {
-      const errorMsg = `[PlayerLocal] FATAL: Player falling in update()! Y=${this.position.y.toFixed(2)}, ServerY=${this.serverPosition?.y?.toFixed(2) || 'N/A'}`;
-      console.error(errorMsg);
-      throw new Error(errorMsg + '\n\nThis crash is intentional to identify movement system failures.');
-    }
-    
-    // CRITICAL: Update node and base matrices EVERY frame to ensure avatar follows
-    // The node position has changed, we need to update its matrix
-    if (this.node) {
-      this.node.updateMatrix()
-      this.node.updateMatrixWorld(true)
-    }
-    
-    // The base inherits transform from node but needs its own matrix update for avatar
-    if (this.base) {
-      // Only update if position is valid
-      if (this.position.y >= -5) {
-        // Base is a child of node, its world matrix depends on node's matrix
-        this.base.updateMatrix()
-        this.base.updateMatrixWorld(true)
-      } else {
-        console.error('[PlayerLocal] Refusing to update base to invalid position Y=' + this.position.y);
-      }
-    }
-
-    // 4. KINEMATIC PHYSICS SYNC
-    if (this.capsule) {
-      const pose = this.capsule.getGlobalPose()
-      if (pose?.p) {
-        pose.p.x = this.position.x
-        pose.p.y = this.position.y
-        pose.p.z = this.position.z
-        this.capsule.setGlobalPose(pose)
-      }
-    }
-    
-    // 5. ROTATION AND ANIMATION
-    let newEmote = 'idle'
-    if (this.moving) {
-      newEmote = this.running ? 'run' : 'walk'
-      if (this.moveDir.lengthSq() > 0.001) {
-        const forward = v3.set(0, 0, -1)
-        const targetQuaternion = q1.setFromUnitVectors(forward, this.moveDir)
-        // Apply rotation to both base and node so avatar gets the rotation
-        if (this.base) {
-          this.base.quaternion.slerp(targetQuaternion, delta * 10)
-        }
-        this.node.quaternion.slerp(targetQuaternion, delta * 10)
-      }
-    }
-    
-    if (this.emote !== newEmote) {
-      this.emote = newEmote
-      if (this._avatar) {
-        const avatarNode = this._avatar as AvatarNode
-        if (avatarNode.emote !== undefined) {
-          const emoteMap: Record<string, string> = {
-            'idle': Emotes.IDLE,
-            'walk': Emotes.WALK,
-            'run': Emotes.RUN,
-          };
-          const emoteUrl = emoteMap[this.emote] || Emotes.IDLE;
-          avatarNode.emote = emoteUrl;
-        } else if (avatarNode.setEmote) {
-          avatarNode.setEmote(this.emote);
-        }
-      }
-    }
-
-    // Update avatar instance position from base transform
-    const avatarNodeWithInstance = this._avatar as AvatarNode
-    if (avatarNodeWithInstance && avatarNodeWithInstance.instance && this.base) {
-      const instance = avatarNodeWithInstance.instance
-      
-      // CRITICAL: Check if avatar scene is attached BEFORE moving
-      const instanceWithRaw = instance as unknown as { raw?: { scene?: THREE.Object3D } }
-      if (instanceWithRaw?.raw?.scene) {
-        const avatarScene = instanceWithRaw.raw.scene
-        
-        // Ensure avatar scene is attached to world scene BEFORE any position updates
-        if (!avatarScene.parent && this.world?.stage?.scene) {
-          console.error('[PlayerLocal] Avatar scene has NO PARENT! Attaching to scene...')
-          this.world.stage.scene.add(avatarScene)
-          console.log('[PlayerLocal] Avatar attached to world.stage.scene')
-          
-          // Reset position to avoid double transform
-          avatarScene.position.set(0, 0, 0)
-          avatarScene.updateMatrixWorld(true)
-        }
-      }
-      
-      // Debug avatar structure once
-      if (!this.avatarDebugLogged) {
-        console.log('[PlayerLocal] Avatar instance structure:', {
-          hasInstance: !!instance,
-          instanceKeys: instance ? Object.keys(instance) : [],
-          hasRaw: !!(instance as any)?.raw,
-          rawKeys: (instance as any)?.raw ? Object.keys((instance as any).raw) : [],
-          hasScene: !!(instance as any)?.raw?.scene,
-          sceneType: (instance as any)?.raw?.scene?.constructor?.name,
-          hasVrm: !!(instance as any)?.vrm,
-          vrmKeys: (instance as any)?.vrm ? Object.keys((instance as any).vrm) : [],
-          hasMove: typeof instance.move === 'function',
-          hasUpdate: typeof instance.update === 'function'
-        })
-        this.avatarDebugLogged = true
-      }
-      
-      // Try multiple ways to access the avatar scene
-      let avatarScene: THREE.Object3D | null = null
-      
-      // Method 1: raw.scene
-      if (instanceWithRaw?.raw?.scene) {
-        avatarScene = instanceWithRaw.raw.scene
-      }
-      // Method 2: vrm.scene
-      else if ((instance as any)?.vrm?.scene) {
-        avatarScene = (instance as any).vrm.scene
-      }
-      // Method 3: direct scene property
-      else if ((instance as any)?.scene) {
-        avatarScene = (instance as any).scene
-      }
-<<<<<<< HEAD
-      
-      if (avatarScene) {
-        // The VRM scene has matrixAutoUpdate = false, so we need to update matrices manually
-        const worldMatrix = new THREE.Matrix4()
-        worldMatrix.compose(
-          this.node.position,
-          this.node.quaternion,
-          new THREE.Vector3(1, 1, 1)
-        )
-=======
-      this.lastJumpAt = now
-    }
-
-    // consume jump press so we dont run it across multiple fixedUpdates in one frame
-    this.jumpPressed = false
-  }
-
-  update(delta: number): void {
-    if(!this.capsule) return;
-    
-    // Rotation validation - track rotation at start of update
-    const rotationBefore = this.base ? this.base.quaternion.clone() : null;
-      const pose = this.capsule.getGlobalPose()
-      if (pose && pose.p) {
-        const physicsPos = new THREE.Vector3(pose.p.x, pose.p.y, pose.p.z)
-        const prevPos = this.position.clone()
-        const moved = prevPos.distanceTo(physicsPos)
-
-        // Mirror physics pose to entity for logic
-        this.position.copy(physicsPos)
-        // Smooth the visual base to reduce jitter while preserving physics accuracy
-        if (this.base) {
-          if (this.smoothedBasePos.lengthSq() === 0) {
-            this.smoothedBasePos.copy(physicsPos)
-          } else {
-            const alpha = 0.25
-            this.smoothedBasePos.lerp(physicsPos, alpha)
-          }
-          this.base.position.copy(this.smoothedBasePos)
-        }
->>>>>>> 8848043d
-        
-        // Set both matrix and matrixWorld since auto update is disabled
-        avatarScene.matrix.copy(worldMatrix)
-        avatarScene.matrixWorld.copy(worldMatrix)
-        
-        // Debug logging every 100 frames
-        if (Math.random() < 0.01) {
-          console.log('[PlayerLocal] Moving avatar:', {
-            nodePos: this.node.position.toArray(),
-            avatarMatrixWorld: avatarScene.matrixWorld.elements.slice(12, 15), // Translation part
-            avatarParent: avatarScene.parent?.name || 'NO PARENT',
-            matrixAutoUpdate: avatarScene.matrixAutoUpdate
-          })
-        }
-      } else if (Math.random() < 0.01) {
-        console.error('[PlayerLocal] No avatar scene found to move!')
-      }
-      
-<<<<<<< HEAD
-      // Update avatar animations
-      if (instance.update) {
-        instance.update(delta)
-      }
-      
-      // Debug logging (reduced frequency)
-      if (Math.random() < 0.005) { // 0.5% chance per frame
-        if (instanceWithRaw?.raw?.scene) {
-          const avatarScene = instanceWithRaw.raw.scene
-          const worldPos = new THREE.Vector3()
-          avatarScene.getWorldPosition(worldPos)
-          console.log(`[PlayerLocal] Avatar Y=${worldPos.y.toFixed(2)}, Base Y=${this.base.position.y.toFixed(2)}, Parent: ${avatarScene.parent?.name || 'NONE'}`)
-        }
-      }
-=======
-      // Check if we've reached the target
-      const velocity = this.capsule?.getLinearVelocity()
-      const speed = velocity ? Math.sqrt(velocity.x * velocity.x + velocity.z * velocity.z) : 0
-      
-      // Stop if we're very close
-      // OR if we're somewhat close AND we've been moving but are now slow (to avoid oscillation)
-      // Don't stop if we haven't started moving yet (speed near 0 but not at target)
-      if (distanceXZ < 0.3 || (distanceXZ < 0.8 && speed < 0.2 && this.moving)) {
-        console.log('[PlayerLocal] === REACHED DESTINATION ===')
-        console.log(`[PlayerLocal] Final position: (${this.position.x.toFixed(2)}, ${this.position.y.toFixed(2)}, ${this.position.z.toFixed(2)})`)
-        console.log(`[PlayerLocal] Target was: (${this.clickMoveTarget.x.toFixed(2)}, ${this.clickMoveTarget.y.toFixed(2)}, ${this.clickMoveTarget.z.toFixed(2)})`)
-        console.log(`[PlayerLocal] DistanceXZ: ${distanceXZ.toFixed(2)}, Speed: ${speed.toFixed(2)}`)
-        
-        // IMPORTANT: Preserve the final rotation before clearing movement state
-        // This prevents the avatar from rotating back after movement completes
-        if (this.base && this.lastState.q) {
-          this.lastState.q.copy(this.base.quaternion)
-          // Also ensure node quaternion stays aligned
-          this.node.quaternion.copy(this.base.quaternion)
-        }
-        
-        this.clickMoveTarget = null
-        this.moving = false
-        this.moveDir.set(0, 0, 0) // Clear move direction to prevent residual rotation
-        
-        // Zero out horizontal velocity AND lock rotation until next movement target
-        if (velocity && this.capsule) {
-          velocity.x = 0
-          velocity.z = 0
-          this.capsule.setLinearVelocity(velocity)
-        }
-        // Clear moveDir to prevent any residual facing updates
-        this.moveDir.set(0, 0, 0)
-      } else if (distanceXZ < 1.0) {
-        // Getting close - apply proportional braking
-        const direction = new THREE.Vector3()
-          .subVectors(this.clickMoveTarget, this.position)
-        direction.y = 0
-        direction.normalize()
-        
-        // Scale movement force based on distance (closer = less force)
-        const scaleFactor = Math.max(0.1, distanceXZ / 2.0)
-        direction.multiplyScalar(scaleFactor)
-        this.moveDir.copy(direction)
-        this.moving = true
-        this.running = false  // Walk when close
-      } else {
-        // Calculate movement direction toward target
-        const direction = new THREE.Vector3()
-          .subVectors(this.clickMoveTarget, this.position)
-        direction.y = 0 // Keep movement horizontal
-        direction.normalize()
-        
-        // Set move direction for physics to use in fixedUpdate
-        this.moveDir.copy(direction)
-        this.moving = true
-        // Always use the persistent runMode setting
         this.running = this.runMode
         
         // Clamp player strictly to terrain height while moving (no fallback)
@@ -2027,18 +1738,64 @@
             }
           }
         }
-        
-        // Log movement state (but not every frame)
-        if (Math.random() < 0.02) { // Log ~2% of frames
-          console.log(`[PlayerLocal] Moving: distanceXZ=${distanceXZ.toFixed(2)}, target=(${this.clickMoveTarget.x.toFixed(2)}, ${this.clickMoveTarget.z.toFixed(2)}), pos=(${this.position.x.toFixed(2)}, ${this.position.z.toFixed(2)}), dir=(${direction.x.toFixed(2)}, ${direction.z.toFixed(2)})`)
-        }
-      }
-    } // End of clickMoveTarget check
-
-
-    // Update animation state based on movement (RuneScape style - no jump/fall)
-    let newEmote = 'idle'; // Default to idle
-    
+      }
+      
+      // Teleport for large errors, interpolate for small ones
+      const errorDistance = this.position.distanceTo(this.serverPosition);
+      if (errorDistance > 5.0) {
+        // Large error: snap immediately
+        console.log(`[PlayerLocal] Large position error (${errorDistance.toFixed(2)}), snapping to server position`);
+        this.position.copy(this.serverPosition);
+      } else if (errorDistance > 0.05) {
+        // Small error: smooth interpolation
+        const lerpSpeed = errorDistance > 1.0 ? 15.0 : 10.0;
+        const alpha = Math.min(1, delta * lerpSpeed);
+        this.position.lerp(this.serverPosition, alpha);
+      }
+    }
+    
+    // 3. TERRAIN FOLLOWING - Smooth terrain height adjustment every frame
+    this.validateTerrainPosition();
+    
+    // 4. SAFETY CHECK - Don't wait for validation interval  
+    if (this.position.y < -5) {
+      const errorMsg = `[PlayerLocal] FATAL: Player falling in update()! Y=${this.position.y.toFixed(2)}, ServerY=${this.serverPosition?.y?.toFixed(2) || 'N/A'}`;
+      console.error(errorMsg);
+      throw new Error(errorMsg + '\n\nThis crash is intentional to identify movement system failures.');
+    }
+    
+    // CRITICAL: Update node and base matrices EVERY frame to ensure avatar follows
+    // The node position has changed, we need to update its matrix
+    if (this.node) {
+      this.node.updateMatrix()
+      this.node.updateMatrixWorld(true)
+    }
+    
+    // The base inherits transform from node but needs its own matrix update for avatar
+    if (this.base) {
+      // Only update if position is valid
+      if (this.position.y >= -5) {
+        // Base is a child of node, its world matrix depends on node's matrix
+        this.base.updateMatrix()
+        this.base.updateMatrixWorld(true)
+      } else {
+        console.error('[PlayerLocal] Refusing to update base to invalid position Y=' + this.position.y);
+      }
+    }
+
+    // 4. KINEMATIC PHYSICS SYNC
+    if (this.capsule) {
+      const pose = this.capsule.getGlobalPose()
+      if (pose?.p) {
+        pose.p.x = this.position.x
+        pose.p.y = this.position.y
+        pose.p.z = this.position.z
+        this.capsule.setGlobalPose(pose)
+      }
+    }
+    
+    // 5. ROTATION AND ANIMATION
+    let newEmote = 'idle'
     if (this.moving) {
       // Honor run toggle immediately while moving (and stamina availability)
       this.running = this.runMode && this.stamina > 0
@@ -2089,6 +1846,7 @@
           this.lastState.q?.copy(this.base.quaternion)
           this.node.quaternion.copy(this.base.quaternion)
         }
+        this.node.quaternion.slerp(targetQuaternion, delta * 10)
       }
     } else {
       // Not moving - use idle animation
@@ -2097,7 +1855,121 @@
       const deltaSeconds = delta
       this.stamina = THREE.MathUtils.clamp(this.stamina + this.staminaRegenPerSecond * deltaSeconds, 0, 100)
       // Do not enforce any rotation while idle to avoid fighting other systems
->>>>>>> 8848043d
+    }
+    
+    if (this.emote !== newEmote) {
+      this.emote = newEmote
+      if (this._avatar) {
+        const avatarNode = this._avatar as AvatarNode
+        if (avatarNode.emote !== undefined) {
+          const emoteMap: Record<string, string> = {
+            'idle': Emotes.IDLE,
+            'walk': Emotes.WALK,
+            'run': Emotes.RUN,
+          };
+          const emoteUrl = emoteMap[this.emote] || Emotes.IDLE;
+          avatarNode.emote = emoteUrl;
+        } else if (avatarNode.setEmote) {
+          avatarNode.setEmote(this.emote);
+        }
+      }
+    }
+
+    // Update avatar instance position from base transform
+    const avatarNodeWithInstance = this._avatar as AvatarNode
+    if (avatarNodeWithInstance && avatarNodeWithInstance.instance && this.base) {
+      const instance = avatarNodeWithInstance.instance
+      
+      // CRITICAL: Check if avatar scene is attached BEFORE moving
+      const instanceWithRaw = instance as unknown as { raw?: { scene?: THREE.Object3D } }
+      if (instanceWithRaw?.raw?.scene) {
+        const avatarScene = instanceWithRaw.raw.scene
+        
+        // Ensure avatar scene is attached to world scene BEFORE any position updates
+        if (!avatarScene.parent && this.world?.stage?.scene) {
+          console.error('[PlayerLocal] Avatar scene has NO PARENT! Attaching to scene...')
+          this.world.stage.scene.add(avatarScene)
+          console.log('[PlayerLocal] Avatar attached to world.stage.scene')
+          
+          // Reset position to avoid double transform
+          avatarScene.position.set(0, 0, 0)
+          avatarScene.updateMatrixWorld(true)
+        }
+      }
+      
+      // Debug avatar structure once
+      if (!this.avatarDebugLogged) {
+        console.log('[PlayerLocal] Avatar instance structure:', {
+          hasInstance: !!instance,
+          instanceKeys: instance ? Object.keys(instance) : [],
+          hasRaw: !!(instance as any)?.raw,
+          rawKeys: (instance as any)?.raw ? Object.keys((instance as any).raw) : [],
+          hasScene: !!(instance as any)?.raw?.scene,
+          sceneType: (instance as any)?.raw?.scene?.constructor?.name,
+          hasVrm: !!(instance as any)?.vrm,
+          vrmKeys: (instance as any)?.vrm ? Object.keys((instance as any).vrm) : [],
+          hasMove: typeof instance.move === 'function',
+          hasUpdate: typeof instance.update === 'function'
+        })
+        this.avatarDebugLogged = true
+      }
+      
+      // Try multiple ways to access the avatar scene
+      let avatarScene: THREE.Object3D | null = null
+      
+      // Method 1: raw.scene
+      if (instanceWithRaw?.raw?.scene) {
+        avatarScene = instanceWithRaw.raw.scene
+      }
+      // Method 2: vrm.scene
+      else if ((instance as any)?.vrm?.scene) {
+        avatarScene = (instance as any).vrm.scene
+      }
+      // Method 3: direct scene property
+      else if ((instance as any)?.scene) {
+        avatarScene = (instance as any).scene
+      }
+      
+      if (avatarScene) {
+        // The VRM scene has matrixAutoUpdate = false, so we need to update matrices manually
+        const worldMatrix = new THREE.Matrix4()
+        worldMatrix.compose(
+          this.node.position,
+          this.node.quaternion,
+          new THREE.Vector3(1, 1, 1)
+        )
+        
+        // Set both matrix and matrixWorld since auto update is disabled
+        avatarScene.matrix.copy(worldMatrix)
+        avatarScene.matrixWorld.copy(worldMatrix)
+        
+        // Debug logging every 100 frames
+        if (Math.random() < 0.01) {
+          console.log('[PlayerLocal] Moving avatar:', {
+            nodePos: this.node.position.toArray(),
+            avatarMatrixWorld: avatarScene.matrixWorld.elements.slice(12, 15), // Translation part
+            avatarParent: avatarScene.parent?.name || 'NO PARENT',
+            matrixAutoUpdate: avatarScene.matrixAutoUpdate
+          })
+        }
+      } else if (Math.random() < 0.01) {
+        console.error('[PlayerLocal] No avatar scene found to move!')
+      }
+      
+      // Update avatar animations
+      if (instance.update) {
+        instance.update(delta)
+      }
+      
+      // Debug logging (reduced frequency)
+      if (Math.random() < 0.005) { // 0.5% chance per frame
+        if (instanceWithRaw?.raw?.scene) {
+          const avatarScene = instanceWithRaw.raw.scene
+          const worldPos = new THREE.Vector3()
+          avatarScene.getWorldPosition(worldPos)
+          console.log(`[PlayerLocal] Avatar Y=${worldPos.y.toFixed(2)}, Base Y=${this.base.position.y.toFixed(2)}, Parent: ${avatarScene.parent?.name || 'NONE'}`)
+        }
+      }
     }
     
     this.sendNetworkUpdate()
