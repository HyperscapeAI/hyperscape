/**
 * Interaction System
 * Comprehensive interaction system with raycasting and DOM-based UI
 * - Mouse hover detection and highlighting
 * - Click handlers for different interaction types
 * - Visual feedback (cursors, outlines, tooltips)
 * - Integration with movement system for click-to-move
 * - Action menus for complex interactions
 * - DOM-based UI instead of Three.js UI nodes
 */

import THREE, { toTHREEVector3 } from '../extras/three'
import { logger as Logger } from '../logger'
import type { World } from '../types'
import { EventType } from '../types/events'
import { calculateDistance, getWorldCamera, getWorldScene } from '../utils/EntityUtils'
import { System } from './System'
import { SystemBase } from './SystemBase'
import { InstancedMeshManager } from '../utils/InstancedMeshManager'

interface PlayerWithRunMode {
  runMode: boolean
  toggleRunMode: () => void
  setClickMoveTarget: (target: { x: number; y: number; z: number }) => void
}

// App interface removed - using Entity-based architecture instead

interface PathfindingSystem extends System {
  findPath(
    start: THREE.Vector3,
    end: THREE.Vector3,
  ): THREE.Vector3[] | null
}

declare global {
  interface Window {
    __lastRaycastTarget?: {
      x: number
      y: number
      z: number
      method: string
    }
  }
}

// Type helper for entity types
type EntityType = 'mob' | 'npc' | 'resource' | 'item' | 'store' | 'bank' | 'other'

function isValidEntityType(type: string): type is EntityType {
  return ['mob', 'npc', 'resource', 'item', 'store', 'bank', 'other'].includes(type)
}

// HTMLElement for tooltip with custom property
import {
  InteractableEntity,
  InteractionAction,
  InteractionHover,
  InteractionSystemEvents,
  TooltipElement,
} from '../types/core'
import { TerrainSystem } from './TerrainSystem'

// Re-export for backward compatibility
export type { InteractableEntity, InteractionAction, InteractionHover, InteractionSystemEvents, TooltipElement }

export class InteractionSystem extends SystemBase {
<<<<<<< HEAD
  private raycaster = new THREE.Raycaster()
  private mouse = new THREE.Vector2()
  private scene!: THREE.Scene
  private camera!: THREE.Camera
  private canvas!: HTMLCanvasElement

  // Interaction state
  private hoveredEntity: InteractableEntity | null = null
  private selectedEntity: InteractableEntity | null = null
  private interactables = new Map<string, InteractableEntity>()
  private isDragging = false
  private actionMenu: HTMLElement | null = null
  private tooltip: HTMLElement | null = null
  private instancedMeshManager?: InstancedMeshManager

=======
  private raycaster = new THREE.Raycaster();
  private mouse = new THREE.Vector2();
  private scene!: THREE.Scene;
  private camera!: THREE.Camera;
  private canvas!: HTMLCanvasElement;
  
  // RS3-like: limit how far a player can click-to-move from current position per click
  // This prevents setting extremely distant targets in one click
  private readonly maxClickDistance = 100; // world units (~100 paces)
  
  // Interaction state
  private hoveredEntity: InteractableEntity | null = null;
  private selectedEntity: InteractableEntity | null = null;
  private interactables = new Map<string, InteractableEntity>();
  private isDragging = false;
  private mouseDownButton: number | null = null;
  private mouseDownClientPos: { x: number; y: number } | null = null;
  private readonly dragThresholdPx = 5;
  private actionMenu: HTMLElement | null = null;
  private tooltip: HTMLElement | null = null;

  
>>>>>>> 8848043d
  // Test system data tracking
  private totalClicks = 0
  private totalMovements = 0
  private totalCombatInitiated = 0
  private totalItemPickups = 0
  private isShiftHeld = false

  // Menu and hover state
  private isMenuOpen = false
  private currentHover: InteractionHover | null = null
  private eventListeners: Map<string, ((data: unknown) => void)[]> = new Map()

  // Visual feedback materials
  private highlightMaterial = new THREE.MeshBasicMaterial({
    color: 0xffff00,
    transparent: true,
    opacity: 0.3,
    depthTest: false,
  })

  private attackHighlightMaterial = new THREE.MeshBasicMaterial({
    color: 0xff0000,
    transparent: true,
    opacity: 0.4,
    depthTest: false,
  })

  constructor(world: World) {
    super(world, {
      name: 'rpg-interaction',
      dependencies: {
        required: [], // Interaction system can work independently
        optional: ['rpg-movement', 'rpg-combat', 'rpg-player'], // Better with other systems for comprehensive interactions
      },
      autoCleanup: true,
    })
  }

  async init(): Promise<void> {
    // Only run on client
    if (!this.world.isClient) {
      return
    }

    // Defer actual initialization to start() when rendering context is available
  }

  start(): void {
    console.log('[InteractionSystem] Starting...')
    // Try to initialize when system starts
    this.tryInitialize()

    // Listen for resource mesh creation to auto-register them
    this.world.on(
      'resource:mesh:created',
      (data: {
        mesh?: THREE.Object3D // Optional for instanced resources
        instanceId?: number // For instanced resources
        resourceId: string
        resourceType: string
        worldPosition: { x: number; y: number; z: number }
      }) => {
        // For instanced resources, we need to handle them differently
        if (!data.mesh && data.instanceId !== undefined) {
          // Register instanced resource
          this.registerInstancedResource(data.instanceId, data.worldPosition, {
            id: data.resourceId,
            name:
              data.resourceType === 'tree'
                ? 'Tree'
                : data.resourceType === 'rock'
                  ? 'Rock'
                  : data.resourceType === 'fish'
                    ? 'Fishing Spot'
                    : data.resourceType === 'herb'
                      ? 'Herb'
                      : 'Resource',
            type: data.resourceType as 'tree' | 'rock' | 'fish',
            requiredTool:
              data.resourceType === 'tree'
                ? 'bronze_hatchet'
                : data.resourceType === 'rock'
                  ? 'bronze_pickaxe'
                  : data.resourceType === 'fish'
                    ? 'fishing_rod'
                    : undefined,
            canGather: true,
          })
        } else if (data.mesh) {
          // Register regular mesh resource
          this.registerResource(data.mesh, {
            id: data.resourceId,
            name:
              data.resourceType === 'tree'
                ? 'Tree'
                : data.resourceType === 'rock'
                  ? 'Rock'
                  : data.resourceType === 'fish'
                    ? 'Fishing Spot'
                    : data.resourceType === 'herb'
                      ? 'Herb'
                      : 'Resource',
            type: data.resourceType as 'tree' | 'rock' | 'fish',
            requiredTool:
              data.resourceType === 'tree'
                ? 'bronze_hatchet'
                : data.resourceType === 'rock'
                  ? 'bronze_pickaxe'
                  : data.resourceType === 'fish'
                    ? 'fishing_rod'
                    : undefined,
            canGather: true,
          })
        }
      }
    )

    // Connect interaction:gather to resource gathering
    this.world.on('interaction:gather', (data: { targetId: string; resourceType: string; tool?: string }) => {
      const localPlayer = this.world.getPlayer()
      if (!localPlayer) return

      const playerId = localPlayer.id
      const resource = this.interactables.get(data.targetId)

      if (resource) {
        console.log(`[InteractionSystem] Moving to resource ${data.targetId} at position:`, resource.position)

        // Calculate target position near the resource (not on top of it)
        const targetPos = {
          x: resource.position.x - 1.5, // Stand 1.5m away
          y: resource.position.y,
          z: resource.position.z,
        }

        // Move player to resource
        const playerLocal = localPlayer as unknown as PlayerWithRunMode
        playerLocal.setClickMoveTarget(targetPos)

        // Wait for player to get close, then start gathering
        const checkDistance = setInterval(() => {
          const dist = Math.sqrt(
            Math.pow(localPlayer.position.x - resource.position.x, 2) +
              Math.pow(localPlayer.position.z - resource.position.z, 2)
          )

          if (dist < 3) {
            // Within gathering range
            clearInterval(checkDistance)
            console.log(`[InteractionSystem] Player reached resource, starting gathering`)

            this.emitTypedEvent(EventType.RESOURCE_GATHERING_STARTED, {
              playerId,
              resourceId: data.targetId,
              playerPosition: localPlayer.position,
            })
          }
        }, 200)

        // Timeout after 10 seconds
        setTimeout(() => clearInterval(checkDistance), 10000)
      }
    })
  }

  private tryInitialize(): void {
    // Get rendering context
    const scene = getWorldScene(this.world)
    const camera = getWorldCamera(this.world)
    const canvas = this.world.graphics?.renderer?.domElement

    console.log('[InteractionSystem] Trying to initialize:', {
      hasScene: !!scene,
      hasCamera: !!camera,
      hasCanvas: !!canvas,
    })

    if (!scene || !camera || !canvas) {
      // Retry later instead of throwing to avoid breaking the system startup
      console.log('[InteractionSystem] Not ready yet, will retry in 100ms')
      setTimeout(() => this.tryInitialize(), 100)
      return
    }

    this.scene = scene
    this.camera = camera
    this.canvas = canvas

    const terrainSystem = this.world.getSystem<TerrainSystem>('terrain')
    this.instancedMeshManager = terrainSystem!.instancedMeshManager

    // Initialize DOM elements
    this.initializeDOMElements()

    // Set up event listeners
    this.setupEventListeners()

    // Set up event subscriptions for interaction system
    this.subscribe<{
      entityId: string
      interactionType: 'attack' | 'pickup' | 'talk' | 'gather' | 'use' | 'loot' | 'bank' | 'trade'
    }>(EventType.INTERACTION_REGISTER, data => {
      this.registerInteractable({
        appId: data.entityId,
        mesh: new THREE.Object3D() as THREE.Object3D<THREE.Object3DEventMap>,
        type: data.interactionType,
        distance: 5,
        description: '',
      })
    })
    this.subscribe<{
      entityId: string
      interactionType: 'attack' | 'pickup' | 'talk' | 'gather' | 'use' | 'loot' | 'bank' | 'trade'
    }>(EventType.INTERACTION_UNREGISTER, data => {
      this.unregisterInteractable({ appId: data.entityId })
    })
  }

  /**
   * Initialize DOM elements for action menu
   */
  private initializeDOMElements(): void {
    // Create action menu container
    this.actionMenu = document.createElement('div')
    this.actionMenu.id = 'rpg-action-menu'
    this.actionMenu.style.cssText = `
      position: fixed;
      background: rgba(0, 0, 0, 0.9);
      border: 2px solid #8B4513;
      border-radius: 8px;
      padding: 8px;
      z-index: 1000;
      display: none;
      min-width: 120px;
      font-family: 'Courier New', monospace;
      font-size: 14px;
      color: #FFD700;
      box-shadow: 0 4px 8px rgba(0, 0, 0, 0.5);
    `
    document.body.appendChild(this.actionMenu)

    // Add CSS for action buttons
    const style = document.createElement('style')
    style.textContent = `
      .rpg-action-button {
        display: block;
        width: 100%;
        padding: 6px 12px;
        margin: 2px 0;
        background: transparent;
        border: 1px solid #8B4513;
        border-radius: 4px;
        color: #FFD700;
        font-family: 'Courier New', monospace;
        font-size: 12px;
        cursor: pointer;
        transition: all 0.2s;
      }
      
      .rpg-action-button:hover {
        background: rgba(139, 69, 19, 0.3);
        border-color: #FFD700;
        color: #FFFFFF;
      }
      
      .rpg-action-button:disabled {
        color: #666;
        border-color: #444;
        cursor: not-allowed;
      }
      
      .rpg-action-button:disabled:hover {
        background: transparent;
        border-color: #444;
        color: #666;
      }
    `
    document.head.appendChild(style)
  }

  /**
   * Set up mouse and keyboard event listeners
   */
  private setupEventListeners(): void {
    if (!this.canvas) return

    // Mouse events
    this.canvas.addEventListener('mousemove', this.onMouseMove.bind(this))
    this.canvas.addEventListener('click', this.onClick.bind(this))
    // Single-click only for movement; disable dblclick-to-move to avoid duplicate/lagged targets
    this.canvas.addEventListener('contextmenu', this.onRightClick.bind(this))
    this.canvas.addEventListener('mousedown', this.onMouseDown.bind(this))
    this.canvas.addEventListener('mouseup', this.onMouseUp.bind(this))

    // Keyboard events
    window.addEventListener('keydown', this.onKeyDown.bind(this))
    window.addEventListener('keyup', this.onKeyUp.bind(this))

    // Prevent default context menu
    this.canvas.addEventListener('contextmenu', e => e.preventDefault())

    // Close menu on escape
    document.addEventListener('keydown', _event => {
      if (_event.key === 'Escape' && this.isMenuOpen) {
        this.closeActionMenu()
      }
    })

    // Close menu on click outside
    document.addEventListener('click', _event => {
      if (this.isMenuOpen && !this.actionMenu?.contains(_event.target as Node)) {
        this.closeActionMenu()
      }
    })

    // Update cursor based on hover
    this.canvas.addEventListener('mouseenter', () => {
      document.body.style.cursor = 'default'
    })
  }

  /**
   * Handle mouse movement for hover detection
   */
  private onMouseMove(event: MouseEvent): void {
    if (!this.canvas || !this.camera || !this.scene) return

    // Calculate mouse position in normalized device coordinates
    const rect = this.canvas.getBoundingClientRect()
    this.mouse.x = ((event.clientX - rect.left) / rect.width) * 2 - 1
    this.mouse.y = -((event.clientY - rect.top) / rect.height) * 2 + 1

    // Drag detection for right-click to suppress context menu during orbit
    if (this.mouseDownButton !== null && this.mouseDownClientPos) {
      const dx = event.clientX - this.mouseDownClientPos.x;
      const dy = event.clientY - this.mouseDownClientPos.y;
      if (!this.isDragging && (Math.abs(dx) > this.dragThresholdPx || Math.abs(dy) > this.dragThresholdPx)) {
        this.isDragging = true;
      }
    }

    // Update raycaster and ensure camera is set (required for sprites)
    this.raycaster.camera = this.camera
    this.raycaster.setFromCamera(this.mouse, this.camera)

    // Find intersections with interactable objects
    const interactableObjects = Array.from(this.interactables.values())
      .filter(e => e.object)
      .map(e => e.object!)

    // Also check instanced meshes
    if (this.instancedMeshManager) {
      interactableObjects.push(...this.instancedMeshManager.getMeshes())
    }

    const intersects = this.raycaster.intersectObjects(interactableObjects, true)

    if (intersects.length > 0) {
      // Find the closest interactable
      for (const intersect of intersects) {
        let entity: InteractableEntity | null = null
        if (intersect.object instanceof THREE.InstancedMesh && intersect.instanceId !== undefined) {
          const meshType = intersect.object.name // Assuming we name our instanced meshes by type
          if (this.instancedMeshManager) {
            const entityId = this.instancedMeshManager.getEntityId(meshType, intersect.instanceId)
            if (entityId) {
              entity = this.interactables.get(entityId) || null
            }
          }
        } else {
          entity = this.findEntityByObject(intersect.object as THREE.Object3D)
        }

        if (entity && intersect.distance <= (entity.distance || entity.interactionDistance)) {
          this.setHover(entity)
          this.updateCursor(entity.type)
          return
        }
      }
    }

    // No valid intersection found
    this.clearHover()
    this.updateCursor('default')
  }

  /**
   * Type guard to check if actions property contains InteractionAction objects
   */
  private hasInteractionActions(
    entity: InteractableEntity
  ): entity is InteractableEntity & { actions: InteractionAction[] } {
    return (
      Array.isArray(entity.actions) &&
      entity.actions.length > 0 &&
      typeof entity.actions[0] === 'object' &&
      entity.actions[0] !== null &&
      'callback' in entity.actions[0] &&
      'enabled' in entity.actions[0]
    )
  }

  /**
   * Handle mouse click for interactions
   */
  private onClick(_event: MouseEvent): void {
    console.log('[InteractionSystem] onClick triggered')
    // Prevent bubbling to document/UI that might also react to click
    _event.preventDefault()
    _event.stopPropagation()

    // Track total clicks for test system
    this.totalClicks++

    // Update mouse position
    this.updateMousePosition(_event)

    // Close action menu if open
    if (this.isMenuOpen) {
      this.closeActionMenu()
      return
    }

    if (!this.currentHover) {
      // Click on empty space - trigger movement
      this.handleMovementClick(_event)
      return
    }

    const entity = this.currentHover.entity

    // For left click, perform primary action if available
    if (this.hasInteractionActions(entity)) {
      const primaryAction = entity.actions.find(action => action.enabled)
      if (primaryAction) {
        primaryAction.callback()
      } else {
        // No enabled primary action - treat as ground click move
        this.handleMovementClick(_event)
      }
    } else {
      // No structured actions - if it's not actionable, move instead of no-op
      this.handleMovementClick(_event)
    }
  }

  /**
   * Handle right click for action menu
   */
  private onRightClick(event: MouseEvent): void {
<<<<<<< HEAD
    event.preventDefault()

    this.updateMousePosition(event)
    const target = this.performRaycast()
=======
    event.preventDefault();
    
    // If user dragged with RMB (orbit), do not open menu
    if (this.isDragging) {
      this.isDragging = false;
      this.mouseDownButton = null;
      this.mouseDownClientPos = null;
      return;
    }

    this.updateMousePosition(event);
    const target = this.performRaycast();
>>>>>>> 8848043d

    const actions = target && this.hasInteractionActions(target) ? target.actions : undefined
    if (target && actions && actions.length > 0) {
      this.showActionMenu(target, event.clientX, event.clientY)
    } else {
      this.closeActionMenu()
    }
  }

  /**
   * Handle mouse down events
   */
  private onMouseDown(_event: MouseEvent): void {
    // Can be used for drag detection or other mouse down specific logic
<<<<<<< HEAD
    this.isDragging = false
=======
    this.isDragging = false;
    this.mouseDownButton = _event.button;
    this.mouseDownClientPos = { x: _event.clientX, y: _event.clientY };
>>>>>>> 8848043d
  }

  /**
   * Handle mouse up events
   */
  private onMouseUp(_event: MouseEvent): void {
    // Reset dragging state
<<<<<<< HEAD
    this.isDragging = false
=======
    this.isDragging = false;
    this.mouseDownButton = null;
    this.mouseDownClientPos = null;
>>>>>>> 8848043d
  }

  /**
   * Update mouse position in normalized device coordinates
   */
  private updateMousePosition(event: MouseEvent): void {
    if (!this.canvas) return

    const rect = this.canvas.getBoundingClientRect()
    this.mouse.x = ((event.clientX - rect.left) / rect.width) * 2 - 1
    this.mouse.y = -((event.clientY - rect.top) / rect.height) * 2 + 1
  }

  /**
   * Perform raycast and return the closest interactable entity
   */
  private performRaycast(): InteractableEntity | null {
    // Camera and scene are guaranteed to be initialized
    // Ensure camera is set for sprite raycasts
    this.raycaster.camera = this.camera
    this.raycaster.setFromCamera(this.mouse, this.camera)

    // Get all interactable objects
    const objects = Array.from(this.interactables.values())
      .filter(target => target.object)
      .map(target => target.object!)

    // Also check instanced meshes
    if (this.instancedMeshManager) {
      objects.push(...this.instancedMeshManager.getMeshes())
    }
    const intersects = this.raycaster.intersectObjects(objects, true)

    if (intersects.length > 0) {
      const intersect = intersects[0]
      if (intersect.object instanceof THREE.InstancedMesh && intersect.instanceId !== undefined) {
        const meshType = intersect.object.name
        if (this.instancedMeshManager) {
          const entityId = this.instancedMeshManager.getEntityId(meshType, intersect.instanceId)
          if (entityId) {
            return this.interactables.get(entityId) || null
          }
        }
      } else {
        // Find the target that corresponds to the intersected object
        for (const [_id, target] of this.interactables) {
          if (
            target.object &&
            (target.object === intersects[0].object || target.object.children.includes(intersects[0].object))
          ) {
            return target
          }
        }
      }
    }

    return null
  }

  /**
   * Show action menu at specified position
   */
  private showActionMenu(target: InteractableEntity, x: number, y: number): void {
    if (!this.actionMenu) return

    this.isMenuOpen = true

    // Clear existing buttons
    this.actionMenu.innerHTML = ''

    // Add target info header
    const header = document.createElement('div')
    header.style.cssText = `
      padding: 4px 0;
      border-bottom: 1px solid #8B4513;
      margin-bottom: 4px;
      font-weight: bold;
      text-align: center;
    `

    let headerText = target.name || target.description || 'Unknown'
    if (target.level) {
      headerText += ` (Lvl ${target.level})`
    }
    if (target.health !== undefined && target.maxHealth !== undefined) {
      headerText += `\nHP: ${target.health}/${target.maxHealth}`
    }

    header.textContent = headerText
    this.actionMenu.appendChild(header)

    // Add action buttons
    const actions = this.hasInteractionActions(target) ? target.actions : undefined
    actions?.forEach(action => {
      const button = document.createElement('button')
      button.className = 'rpg-action-button'
      button.textContent = action.label
      button.disabled = !action.enabled

      if (action.enabled) {
        button.onclick = () => {
          action.callback()
          this.closeActionMenu()
        }
      }

      this.actionMenu!.appendChild(button)
    })

    // Position menu
    const menuRect = this.actionMenu.getBoundingClientRect()
    const viewportWidth = window.innerWidth
    const viewportHeight = window.innerHeight

    let menuX = x
    let menuY = y

    // Adjust position if menu would go off screen
    if (x + menuRect.width > viewportWidth) {
      menuX = x - menuRect.width
    }
    if (y + menuRect.height > viewportHeight) {
      menuY = y - menuRect.height
    }

    this.actionMenu.style.left = `${menuX}px`
    this.actionMenu.style.top = `${menuY}px`
    this.actionMenu.style.display = 'block'
  }

  /**
   * Close the action menu
   */
  private closeActionMenu(): void {
    if (this.actionMenu) {
      this.actionMenu.style.display = 'none'
      this.isMenuOpen = false
    }
  }

  /**
   * Handle click-to-move
   */
  private handleMovementClick(event: MouseEvent): void {
    if (!this.camera || !this.scene) return

    // Get fresh references in case they've changed
    const currentCamera = getWorldCamera(this.world) || this.camera
    const currentCanvas = this.world.graphics?.renderer?.domElement || this.canvas

    if (!currentCanvas) {
      this.logger.warn('[InteractionSystem] No canvas found for raycasting')
      return
    }

    // Recalculate NDC from this specific click to avoid any stale/shared mouse coords
    const rect = currentCanvas.getBoundingClientRect()
    // Store the exact click coordinates for debugging
    const clickX = event.clientX
    const clickY = event.clientY
    const relativeX = clickX - rect.left
    const relativeY = clickY - rect.top

    // Calculate NDC coordinates using local Vector2 (do not mutate shared this.mouse)
    const ndcX = (relativeX / rect.width) * 2 - 1
    const ndcY = -(relativeY / rect.height) * 2 + 1
    const ndc = new THREE.Vector2(ndcX, ndcY)

    // Log canvas dimensions for debugging
    this.logger.info(
      `[Raycast Debug] Canvas rect: width=${rect.width}, height=${rect.height}, left=${rect.left}, top=${rect.top}`
    )
    this.logger.info(
      `[Raycast Debug] Click position: clientX=${clickX}, clientY=${clickY}, relativeX=${relativeX}, relativeY=${relativeY}`
    )
    this.logger.info(`[Raycast Debug] Mouse NDC: x=${ndcX.toFixed(3)}, y=${ndcY.toFixed(3)}`)

    // Validate camera before using it
    if (
      !Number.isFinite(currentCamera.position.x) ||
      !Number.isFinite(currentCamera.position.y) ||
      !Number.isFinite(currentCamera.position.z)
    ) {
      this.logger.error(
        `[Raycast Debug] Camera position is invalid: x=${currentCamera.position.x}, y=${currentCamera.position.y}, z=${currentCamera.position.z}`
      )
      return
    }

    // Validate camera matrices before using them
    const cameraMatrix = currentCamera.matrixWorld
    if (!cameraMatrix || !Number.isFinite(cameraMatrix.elements[0])) {
      this.logger.error('[Raycast Debug] Camera matrix is corrupted, skipping click')
      return
    }

    // Ensure camera world matrix is up to date
    if (currentCamera.updateMatrixWorld && Number.isFinite(currentCamera.position.x)) {
      currentCamera.updateMatrixWorld(true)
    }

    // Ensure camera projection matches current canvas aspect to avoid ray mismatch after resizes
    const desiredAspect = rect.width / rect.height
    const perspectiveCamera = currentCamera as THREE.PerspectiveCamera
    if (perspectiveCamera.isPerspectiveCamera && typeof perspectiveCamera.aspect === 'number') {
      const camAspect = perspectiveCamera.aspect
      if (!Number.isFinite(camAspect) || Math.abs(camAspect - desiredAspect) > 1e-3) {
        perspectiveCamera.aspect = desiredAspect
        if (perspectiveCamera.updateProjectionMatrix) {
          perspectiveCamera.updateProjectionMatrix()
        }
        this.logger.debug(`[Raycast Debug] Updated camera aspect to ${desiredAspect.toFixed(3)}`)
      }
    }

    // Debug camera state before using it
    this.logger.info(`[Raycast Debug] Camera type: ${currentCamera.type}`)
    this.logger.info(
      `[Raycast Debug] Camera position: x=${currentCamera.position.x}, y=${currentCamera.position.y}, z=${currentCamera.position.z}`
    )
    if (perspectiveCamera.fov) {
      this.logger.info(`[Raycast Debug] Camera FOV: ${perspectiveCamera.fov}`)
    }
    this.logger.info(`[Raycast Debug] Camera aspect: ${perspectiveCamera.aspect ?? 'n/a'}`)

    // Build a camera ray from current mouse position and use PhysX raycast
    this.raycaster.camera = currentCamera
    this.raycaster.setFromCamera(ndc, currentCamera)

    // Validate mouse coordinates
    if (!Number.isFinite(ndcX) || !Number.isFinite(ndcY)) {
      this.logger.error(`[Raycast Debug] Invalid mouse coordinates: x=${ndcX}, y=${ndcY}`)
      return
    }

    const direction = this.raycaster.ray.direction.clone().normalize()
    const baseOrigin = this.raycaster.ray.origin.clone()

    // Debug the raycaster state
    this.logger.info(
      `[Raycast Debug] Raycaster ray origin: x=${this.raycaster.ray.origin.x}, y=${this.raycaster.ray.origin.y}, z=${this.raycaster.ray.origin.z}`
    )
    this.logger.info(
      `[Raycast Debug] Raycaster ray direction (before normalize): x=${this.raycaster.ray.direction.x}, y=${this.raycaster.ray.direction.y}, z=${this.raycaster.ray.direction.z}`
    )

    // Validate camera ray
    if (!Number.isFinite(baseOrigin.x) || !Number.isFinite(baseOrigin.y) || !Number.isFinite(baseOrigin.z)) {
      this.logger.error(
        `[Raycast Debug] Invalid camera origin: x=${baseOrigin.x}, y=${baseOrigin.y}, z=${baseOrigin.z}`
      )
      return
    }

    if (!Number.isFinite(direction.x) || !Number.isFinite(direction.y) || !Number.isFinite(direction.z)) {
      this.logger.error(
        `[Raycast Debug] Invalid camera direction: x=${direction.x}, y=${direction.y}, z=${direction.z}`
      )
      return
    }

    // Offset the origin slightly to avoid hitting the player's own capsule
    const origin = baseOrigin.add(direction.clone().multiplyScalar(1.0))

    // Debug logging for raycast
    this.logger.info(`[Raycast Debug] Mouse: x=${ndcX.toFixed(3)}, y=${ndcY.toFixed(3)}`)
    this.logger.info(
      `[Raycast Debug] Origin: x=${origin.x.toFixed(2)}, y=${origin.y.toFixed(2)}, z=${origin.z.toFixed(2)}`
    )
    this.logger.info(
      `[Raycast Debug] Direction: x=${direction.x.toFixed(3)}, y=${direction.y.toFixed(3)}, z=${direction.z.toFixed(3)}`
    )

    // Check if physics is initialized
    if (!this.world.physics || !this.world.physics.scene) {
      this.logger.warn('[Raycast Debug] Physics system not initialized')
    }

    // Resolve local player reference for distance checks and target setting later
    const localPlayer = this.world.getPlayer()
    console.log(`[InteractionSystem] Local player:`, localPlayer ? `Found (id: ${localPlayer.id})` : 'NOT FOUND')

    // Always raycast 10,000 meters (10km) to hit terrain anywhere on the map
    // This ensures clicks on distant terrain still register properly
    const RAYCAST_DISTANCE = 1000
    
    // Use terrain mask primarily, with environment as fallback
    const terrainMask = this.world.createLayerMask('terrain')
    const groundMask = this.world.createLayerMask('ground')
    const environmentMask = this.world.createLayerMask('environment')
    // Combine all masks - we want to hit terrain primarily but accept other geometry
    const movementMask = (terrainMask | groundMask | environmentMask) >>> 0
    
    this.logger.info(
      `[Raycast Debug] Masks - terrain=0x${terrainMask.toString(16)}, ground=0x${groundMask.toString(16)}, environment=0x${environmentMask.toString(16)}, combined=0x${movementMask.toString(16)}`
    )
    
    // Try terrain-only first for best results
    let physxHit = this.world.raycast(origin, direction, RAYCAST_DISTANCE, terrainMask)
    
    // If terrain didn't hit, try all movement masks
    if (!physxHit) {
      console.log('[Raycast Debug] Terrain raycast missed, trying combined mask')
      physxHit = this.world.raycast(origin, direction, RAYCAST_DISTANCE, movementMask)
    }
    
    // Debug: try with all layers if still no hit
    if (!physxHit) {
      console.log('[Raycast Debug] Combined mask missed, trying 0xFFFFFFFF')
      physxHit = this.world.raycast(origin, direction, RAYCAST_DISTANCE, 0xFFFFFFFF)
      if (physxHit) {
        console.log('[Raycast Debug] Hit with 0xFFFFFFFF at:', physxHit.point)
      }
    }

    this.logger.info(`[Raycast Debug] PhysX raycast result (movementMask): ${physxHit ? 'hit' : 'null'}`)
    if (physxHit) {
      this.logger.info(
        `[Raycast Debug] PhysX hit details: point=${physxHit.point ? `(${physxHit.point.x}, ${physxHit.point.y}, ${physxHit.point.z})` : 'null'}, distance=${physxHit.distance}`
      )
    }

    // Fallbacks: we do NOT use plane fallback for movement now; if no ground/terrain hit, abort
    let targetPosition: THREE.Vector3 | null = null
    let hitMethod = 'none'

    // Check if PhysX hit is valid
    if (physxHit && physxHit.point) {
      // Log the raw hit for debugging
      console.log(`[InteractionSystem] Raw PhysX hit:`, {
        x: physxHit.point.x,
        y: physxHit.point.y,
        z: physxHit.point.z,
        distance: physxHit.distance
      })
      
      // PhysX sometimes returns exactly 0,0,0 for invalid hits or hits on the player
      // Be more strict about rejecting invalid hits
      const isInvalidHit =
        Math.abs(physxHit.point.x) < 0.001 && Math.abs(physxHit.point.y) < 0.001 && Math.abs(physxHit.point.z) < 0.001

      const isNaNHit =
        !Number.isFinite(physxHit.point.x) || !Number.isFinite(physxHit.point.y) || !Number.isFinite(physxHit.point.z)

      if (!isInvalidHit && !isNaNHit) {
        targetPosition = physxHit.point.clone()
        hitMethod = 'physx'
        this.logger.info(
          `[Raycast Debug] PhysX hit at: x=${physxHit.point.x.toFixed(2)}, y=${physxHit.point.y.toFixed(2)}, z=${physxHit.point.z.toFixed(2)}`
        )
        // Don't snap down - we'll use terrain heightmap later for accurate Y
      } else {
        this.logger.warn(
          `[Raycast Debug] PhysX returned invalid hit at (${physxHit.point.x}, ${physxHit.point.y}, ${physxHit.point.z}), trying fallback`
        )
        physxHit = null // Invalidate the hit to allow fallback
      }
    } else {
      this.logger.warn('[Raycast Debug] PhysX raycast missed. No fallback is attempted.')
    }

    if (!targetPosition) {
      // For far away clicks, extend the ray to hit distant terrain
      // Calculate a point far along the ray direction
      const farPoint = origin.clone().add(direction.clone().multiplyScalar(RAYCAST_DISTANCE))
      
      // Project to terrain heightmap at the far point
      const terrainSystem = this.world.getSystem<TerrainSystem>('terrain')
      const terrainHeight = terrainSystem!.getHeightAt(farPoint.x, farPoint.z)
      if (Number.isFinite(terrainHeight)) {
        targetPosition = new THREE.Vector3(farPoint.x, terrainHeight + 0.1, farPoint.z)
        hitMethod = 'terrain_projection'
        this.logger.info(
          `[Raycast Debug] No direct hit - projecting to terrain at (${farPoint.x.toFixed(2)}, ${(terrainHeight + 0.1).toFixed(2)}, ${farPoint.z.toFixed(2)})`
        )
      }
      
      if (!targetPosition) {
        this.logger.error('[Movement] Failed to find any valid target position - no terrain hit and heightmap unavailable')
        return
      }
    }

    // Final validation: ensure a grounded target
    const isFinalInvalid =
      (Math.abs(targetPosition.x) < 0.001 &&
        Math.abs(targetPosition.y) < 0.001 &&
        Math.abs(targetPosition.z) < 0.001) ||
      !Number.isFinite(targetPosition.x) ||
      !Number.isFinite(targetPosition.y) ||
      !Number.isFinite(targetPosition.z)

    if (isFinalInvalid) {
      this.logger.error(
        `[Movement] REJECTING final invalid target position: (${targetPosition.x}, ${targetPosition.y}, ${targetPosition.z})`
      )
      return
    }

    // Ignore targets that are effectively the player's current position to avoid toggle loops
    if (localPlayer) {
      const dToSelf = localPlayer.position.distanceTo(targetPosition)
      if (dToSelf < 0.2) {
        this.logger.info('[InteractionSystem] Ignoring click: target too close to player position')
        return
      }
    }

    this.logger.info(
      `[Raycast Debug] Final target position (${hitMethod}): x=${targetPosition.x.toFixed(2)}, y=${targetPosition.y.toFixed(2)}, z=${targetPosition.z.toFixed(2)}`
    )

    // Sanity: clamp target Y to ground range if absurd
    if (!Number.isFinite(targetPosition.y) || Math.abs(targetPosition.y) > 1000) {
      console.error(`[InteractionSystem] WARNING: Invalid Y position ${targetPosition.y}, clamping to 0`)
      targetPosition.y = 0
    }
    // Additional safety check removed - we trust terrain heightmap

    // Use the localPlayer we already got earlier
    if (!localPlayer) return

    // Do not clear first; directly set the new target below so there is no transient 'null' state

    // Track movement for test system
    this.totalMovements++

    // Show debug cube at the exact raycast hit location
<<<<<<< HEAD
    this.showDebugCube(targetPosition)

    // ALWAYS use terrain heightmap for final Y position
    // This ensures the player always moves to the actual terrain height
    const terrainSystemFinal = this.world.getSystem<TerrainSystem>('terrain')
    if (terrainSystemFinal && terrainSystemFinal.getHeightAt) {
      const terrainHeight = terrainSystemFinal.getHeightAt(targetPosition.x, targetPosition.z)
      if (Number.isFinite(terrainHeight)) {
        const oldY = targetPosition.y
        targetPosition.y = terrainHeight + 0.1
        this.logger.info(
          `[InteractionSystem] Set target to terrain height: Y=${(terrainHeight + 0.1).toFixed(2)} (was ${oldY.toFixed(2)})`
        )
      } else {
        this.logger.warn(
          `[InteractionSystem] Terrain height not available at (${targetPosition.x.toFixed(2)}, ${targetPosition.z.toFixed(2)})`
        )
      }
    } else {
      this.logger.warn('[InteractionSystem] TerrainSystem not available for height mapping')
=======
    this.showDebugCube(targetPosition);

    // Limit max click distance from player (XZ plane), RS3-style
    const playerPos = (localPlayer as any).position as THREE.Vector3;
    if (playerPos) {
      const flatDir = new THREE.Vector3(targetPosition.x - playerPos.x, 0, targetPosition.z - playerPos.z);
      const dist = flatDir.length();
      if (dist > this.maxClickDistance) {
        flatDir.normalize().multiplyScalar(this.maxClickDistance);
        targetPosition.x = playerPos.x + flatDir.x;
        targetPosition.z = playerPos.z + flatDir.z;
        this.logger.info(`[InteractionSystem] Clamped click-to-move distance to ${this.maxClickDistance} units`);
      }
    }

    // Ensure target Y is at terrain height after any clamping
    const terrainSystem = this.world.getSystem('terrain') as { getHeightAt?: (x: number, z: number) => number };
    if (terrainSystem?.getHeightAt) {
      const terrainHeight = terrainSystem.getHeightAt(targetPosition.x, targetPosition.z);
      targetPosition.y = terrainHeight + 0.1;
      this.logger.info(`[InteractionSystem] Adjusted target Y to terrain height+offset: ${(terrainHeight + 0.1).toFixed(2)}`);
>>>>>>> 8848043d
    }

    // Pathfinding may be enabled for visualization, but MUST NOT influence movement target
    const pathfindingSystem = this.world.getSystem<PathfindingSystem>(
      'heightmap-pathfinding',
    )
    let finalPath: THREE.Vector3[] | null = null
    if (pathfindingSystem) {
      try {
        finalPath = pathfindingSystem.findPath(localPlayer.position, targetPosition)
        if (finalPath && finalPath.length > 2) {
          this.logger.info(
            `[InteractionSystem] Pathfinding available with ${finalPath.length} waypoints (visualization only)`
          )
          this.visualizeSimplePath(finalPath)
        } else {
          finalPath = null
        }
      } catch {
        finalPath = null
      }
    }
<<<<<<< HEAD

    // Expose last raycast target for testing/diagnostics
=======
    
    // Expose last raycast target for testing/diagnostics (after clamping)
>>>>>>> 8848043d
    if (typeof window !== 'undefined') {
      window.__lastRaycastTarget = {
        x: targetPosition.x,
        y: targetPosition.y,
        z: targetPosition.z,
        method: hitMethod,
      }
    }

    // Set direct target on local player
    const playerLocal = localPlayer as unknown as PlayerWithRunMode
    playerLocal.setClickMoveTarget({ x: targetPosition.x, y: targetPosition.y, z: targetPosition.z })
    this.logger.info(
      `[InteractionSystem] Set direct target: x=${targetPosition.x.toFixed(2)}, z=${targetPosition.z.toFixed(2)}`
    )

    // Show movement target indicator where we actually intend to go
    this.showMovementTarget(targetPosition)
    // Mark indicator as non-interactive for future raycasts
    const indicator = this.scene?.getObjectByName('movement_target')
    if (indicator) {
      indicator.userData.ignoreClickMove = true
    }
  }

  /**
   * Check if there are obstacles between two points
   */
  private hasObstaclesBetween(
    start: THREE.Vector3 | { x: number; y: number; z: number },
    end: THREE.Vector3 | { x: number; y: number; z: number }
  ): boolean {
    const startVec = start instanceof THREE.Vector3 ? start : new THREE.Vector3(start.x, start.y, start.z)
    const endVec = end instanceof THREE.Vector3 ? end : new THREE.Vector3(end.x, end.y, end.z)

    const distance = startVec.distanceTo(endVec)

    // If points are too close, no obstacles between them
    if (distance < 0.01) {
      return false
    }

    const direction = new THREE.Vector3().subVectors(endVec, startVec).normalize()

    // Check for obstacles using PhysX
    const mask = this.world.createLayerMask('obstacle', 'building')
    const hit = this.world.raycast(startVec, direction, distance, mask)

    return !!hit
  }

  /**
   * Visualize a simple path for debugging
   */
  private visualizeSimplePath(path: THREE.Vector3[]): void {
    if (!this.scene || path.length < 2) return

    // Remove old path
    const oldPath = this.scene.getObjectByName('debug_path')
    if (oldPath) {
      this.scene.remove(oldPath)
      if (oldPath instanceof THREE.Line) {
        oldPath.geometry?.dispose()
        if (oldPath.material instanceof THREE.Material) {
          oldPath.material.dispose()
        }
      }
    }

    // Create path line
    const points = path.map(p => {
      const point = p.clone()
      point.y += 0.1 // Slightly above ground
      return point
    })

    const geometry = new THREE.BufferGeometry().setFromPoints(points)
    const material = new THREE.LineBasicMaterial({
      color: 0x00ff00,
      transparent: true,
      opacity: 0.5,
    })

    const line = new THREE.Line(geometry, material)
    line.name = 'debug_path'
    this.scene.add(line)

    // Auto-remove after 5 seconds
    setTimeout(() => {
      if (line.parent) {
        this.scene?.remove(line)
        geometry.dispose()
        material.dispose()
      }
    }, 5000)
  }

  /**
   * Show visual indicator for movement target
   */
  private showMovementTarget(position: THREE.Vector3 | { x: number; y: number; z: number }): void {
    // Remove existing target indicator
    const existingTarget = this.scene?.getObjectByName('movement_target')
    if (existingTarget) {
      this.scene?.remove(existingTarget)
    }

    // Create new target indicator
    const targetGeometry = new THREE.RingGeometry(0.5, 0.7, 16)
    const targetMaterial = new THREE.MeshBasicMaterial({
      color: 0x00ff00,
      transparent: true,
      opacity: 0.8,
      side: THREE.DoubleSide,
    })

    const targetIndicator = new THREE.Mesh(targetGeometry, targetMaterial)
    targetIndicator.name = 'movement_target'
    if (position instanceof THREE.Vector3) {
      targetIndicator.position.copy(position)
    } else {
      targetIndicator.position.set(position.x, position.y, position.z)
    }
    targetIndicator.position.y += 0.01 // Slightly above ground
    targetIndicator.rotation.x = -Math.PI / 2 // Lie flat on ground

    this.scene?.add(targetIndicator)

<<<<<<< HEAD
    // Animate and remove after delay
    let opacity = 0.8
    const fadeOut = () => {
      opacity -= 0.02
      targetMaterial.opacity = opacity

      if (opacity > 0) {
        requestAnimationFrame(fadeOut)
      } else {
        this.scene?.remove(targetIndicator)
        targetGeometry.dispose()
        targetMaterial.dispose()
      }
    }

    setTimeout(fadeOut, 2000) // Start fading after 2 seconds
=======
    // Persist until arrival; removal handled when reaching destination
>>>>>>> 8848043d
  }

  /**
   * Show debug cube at raycast hit location
   */
  private showDebugCube(position: THREE.Vector3 | { x: number; y: number; z: number }): void {
    // Remove existing debug cubes (keep last 5 for trail)
    const existingCubes = this.scene?.children.filter(child => child.name === 'debug_cube') || []
    if (existingCubes.length >= 5) {
      const toRemove = existingCubes[0]
      this.scene?.remove(toRemove)
      if (toRemove instanceof THREE.Mesh) {
        toRemove.geometry?.dispose()
        if (toRemove.material instanceof THREE.Material) {
          toRemove.material.dispose()
        }
      }
    }

    // Create debug cube
    const cubeGeometry = new THREE.BoxGeometry(0.3, 0.3, 0.3)
    const cubeMaterial = new THREE.MeshBasicMaterial({
      color: 0xff0000, // Red
      transparent: true,
      opacity: 0.9,
      wireframe: false,
    })

    const debugCube = new THREE.Mesh(cubeGeometry, cubeMaterial)
    debugCube.name = 'debug_cube'

    if (position instanceof THREE.Vector3) {
      debugCube.position.copy(position)
    } else {
      debugCube.position.set(position.x, position.y, position.z)
    }

    // Raise cube slightly so it's visible
    debugCube.position.y += 0.15

    this.scene?.add(debugCube)

    // Log the position for debugging
    this.logger.info(
      `Debug cube placed at: x=${debugCube.position.x.toFixed(2)}, y=${debugCube.position.y.toFixed(2)}, z=${debugCube.position.z.toFixed(2)}`
    )

    // Make it pulse for visibility
    let scale = 1
    let growing = true
    const pulse = () => {
      if (growing) {
        scale += 0.02
        if (scale >= 1.3) growing = false
      } else {
        scale -= 0.02
        if (scale <= 0.7) growing = true
      }
      debugCube.scale.setScalar(scale)

      if (debugCube.parent) {
        requestAnimationFrame(pulse)
      }
    }
    pulse()

    // Remove after 10 seconds
    setTimeout(() => {
      if (debugCube.parent) {
        this.scene?.remove(debugCube)
        cubeGeometry.dispose()
        cubeMaterial.dispose()
      }
    }, 10000)
  }

  /**
   * Handle legacy interactions for backward compatibility
   */
  private handleLegacyInteraction(entity: InteractableEntity): void {
    // Handle different interaction types based on entity type
    switch (entity.type) {
      case 'mob':
        this.handleAttackInteraction(entity)
        break
      case 'item':
        this.handlePickupInteraction(entity)
        break
      case 'npc':
        this.handleTalkInteraction(entity)
        break
      case 'resource':
        this.handleGatherInteraction(entity)
        break
      case 'store':
      case 'bank':
      case 'other':
        this.handleUseInteraction(entity)
        break
    }
  }

  /**
   * Handle talk interactions with NPCs
   */
  private handleTalkInteraction(entity: InteractableEntity): void {
    const localPlayer = this.world.getPlayer()
    if (!localPlayer) return

    // Emit NPC interaction event
    this.emitTypedEvent(EventType.NPC_INTERACTION, {
      playerId: localPlayer.id,
      npcId: entity.id,
      npc: {
        id: entity.id,
        name: entity.name || 'Unknown NPC',
        position: entity.position,
        type: 'quest_giver', // Default type
        services: []
      }
    })
  }

  /**
   * Handle attack interactions
   */
  private handleAttackInteraction(entity: InteractableEntity): void {
    const localPlayer = this.world.getPlayer()
    if (!localPlayer) return

    // Track combat initiation
    this.totalCombatInitiated++

    // Emit attack command - determine target type from entity type
    const targetType = entity.type === 'mob' ? 'mob' : 'player'
    this.emitTypedEvent(EventType.COMBAT_START_ATTACK, {
      attackerId: localPlayer.id,
      targetId: entity.id,
      targetType,
    })

    // Show attack feedback
    this.showAttackFeedback(entity)
  }

  /**
   * Handle pickup interactions
   */
  private handlePickupInteraction(entity: InteractableEntity): void {
    const localPlayer = this.world.getPlayer()
    if (!localPlayer) return

    // Track item pickup
    this.totalItemPickups++

    // Emit pickup request event for the entity system to handle
    this.emitTypedEvent(EventType.ITEM_PICKUP, {
      playerId: localPlayer.id,
      itemId: entity.id,
      position: entity.object
        ? {
            x: entity.object.position?.x || 0,
            y: entity.object.position?.y || 0,
            z: entity.object.position?.z || 0,
          }
        : entity.position,
      playerPosition: {
        x: localPlayer.position.x,
        y: localPlayer.position.y,
        z: localPlayer.position.z,
      },
    })
  }

  /**
   * Handle gather interactions (trees, rocks, etc.)
   */
  private handleGatherInteraction(entity: InteractableEntity): void {
    const localPlayer = this.world.getPlayer()
    if (!localPlayer) return

    // Emit gathering command - use entity type to determine resource type
    const resourceType = entity.type === 'resource' ? 'tree' : entity.type // Default to tree for resources
    this.emitTypedEvent(EventType.RESOURCE_GATHER, {
      playerId: localPlayer.id,
      resourceId: entity.id,
      resourceType,
    })
  }

  /**
   * Handle use interactions
   */
  private handleUseInteraction(_entity: InteractableEntity): void {
    // Implement use interaction
  }

  /**
   * Show attack feedback
   */
  private showAttackFeedback(entity: InteractableEntity): void {
    // Flash red highlight
    if (entity.object) {
      const originalMaterial = this.getMeshMaterial(entity.object)
      this.setMeshMaterial(entity.object, this.attackHighlightMaterial)

      setTimeout(() => {
        if (originalMaterial && entity.object) {
          this.setMeshMaterial(entity.object, originalMaterial)
        }
      }, 200)
    }
  }

  /**
   * Register an interactable entity (legacy method)
   */
  private registerInteractable(data: {
    appId: string
    mesh: THREE.Object3D
    type: string
    distance: number
    description: string
  }): void {
    const entity: InteractableEntity = {
      id: data.appId,
      object: data.mesh,
      type: isValidEntityType(data.type) ? data.type : 'other',
      interactionDistance: data.distance,
      distance: data.distance,
      description: data.description,
      name: data.description,
      position: { x: data.mesh.position.x, y: data.mesh.position.y, z: data.mesh.position.z },
      actions: [], // Empty actions for legacy entities
    }

    this.interactables.set(data.appId, entity)
  }

  /**
   * Register an interactable entity with full action support
   */
  public registerInteractableEntity(target: InteractableEntity): void {
    if (!target || !target.id) {
      Logger.warn('InteractionSystem', 'Invalid interaction target provided - skipping registration', { target })
      return
    }

    this.interactables.set(target.id, target)
  }

  /**
   * Register a mob with attack/loot actions
   */
  public registerMob(
    object: THREE.Object3D,
    mobData: {
      id: string
      name: string
      level: number
      health: number
      maxHealth: number
      canAttack: boolean
    }
  ): void {
    const actions: InteractionAction[] = []

    if (mobData.canAttack && mobData.health > 0) {
      actions.push({
        id: 'attack',
        label: 'Attack',
        enabled: true,
        callback: () =>
          this.emitInteraction('interaction:attack', {
            targetId: mobData.id,
            targetType: 'mob',
          }),
      })
    }

    if (mobData.health <= 0) {
      actions.push({
        id: 'loot',
        label: 'Loot',
        enabled: true,
        callback: () =>
          this.emitInteraction('interaction:loot', {
            targetId: mobData.id,
          }),
      })
    }

    this.registerInteractableEntity({
      object,
      type: 'mob',
      id: mobData.id,
      name: mobData.name,
      description: mobData.name,
      position: { x: object.position.x, y: object.position.y, z: object.position.z },
      interactionDistance: 3.0,
      distance: 3.0,
      level: mobData.level,
      health: mobData.health,
      maxHealth: mobData.maxHealth,
      actions: actions.map(action => action.id),
    })
  }

  /**
   * Register a resource with gather action
   */
  public registerResource(
    object: THREE.Object3D,
    resourceData: {
      id: string
      name: string
      type: 'tree' | 'rock' | 'fish' | string
      requiredTool?: string
      canGather: boolean
    }
  ): void {
    const actions: InteractionAction[] = []

    if (resourceData.canGather) {
      let actionLabel = 'Gather'
      switch (resourceData.type) {
        case 'tree':
          actionLabel = 'Chop Wood'
          break
        case 'rock':
          actionLabel = 'Mine Rock'
          break
        case 'fish':
          actionLabel = 'Fish'
          break
        case 'herb':
          actionLabel = 'Pick Herb'
          break
        default:
          actionLabel = 'Gather'
      }

      actions.push({
        id: 'gather',
        label: actionLabel,
        enabled: true,
        callback: () => {
          console.log(`[InteractionSystem] Gather action clicked for ${resourceData.id}`)
          this.emitInteraction('interaction:gather', {
            targetId: resourceData.id,
            resourceType: resourceData.type,
            tool: resourceData.requiredTool,
          })
        },
      })
    }

    // Store the interactable entity
    const entity: InteractableEntity = {
      object,
      type: 'resource',
      id: resourceData.id,
      name: resourceData.name,
      description: resourceData.name,
      position: { x: object.position.x, y: object.position.y, z: object.position.z },
      interactionDistance: 3.0, // Increased for easier interaction
      distance: 0,
      actions: actions,
    }

    this.interactables.set(resourceData.id, entity)

    // Add the object to the scene's interaction layer
    if (object.userData) {
      object.userData.interactionEntity = entity
    }

    console.log(
      `[InteractionSystem] Resource registered: ${resourceData.id} with actions:`,
      actions.map(a => a.label)
    )
  }

  /**
   * Register an instanced resource (no individual mesh)
   */
  public registerInstancedResource(
    instanceId: number,
    worldPosition: { x: number; y: number; z: number },
    resourceData: {
      id: string
      name: string
      type?: 'tree' | 'rock' | 'fish' | 'ore' | 'herb'
      requiredTool?: string
      canGather?: boolean
    }
  ): void {
    // Build actions based on resource type
    const actions: InteractionAction[] = []

    if (resourceData.canGather) {
      let actionLabel = 'Gather'
      switch (resourceData.type) {
        case 'tree':
          actionLabel = 'Chop Wood'
          break
        case 'rock':
        case 'ore':
          actionLabel = 'Mine Rock'
          break
        case 'fish':
          actionLabel = 'Fish'
          break
        case 'herb':
          actionLabel = 'Pick Herb'
          break
        default:
          actionLabel = 'Gather'
      }

      actions.push({
        id: 'gather',
        label: actionLabel,
        icon: '⛏️',
        enabled: true,
        callback: () => {
          console.log(`[InteractionSystem] Gather action clicked for ${resourceData.id}`)
          this.emitInteraction('interaction:gather', {
            targetId: resourceData.id,
            resourceType: resourceData.type || 'resource',
            tool: resourceData.requiredTool,
          })
        },
      })
    }

    // Create a minimal interactable entity for instanced resources
    const entity: InteractableEntity = {
      object: null as unknown, // No individual object for instanced resources
      type: 'resource',
      id: resourceData.id,
      name: resourceData.name,
      description: resourceData.name,
      position: worldPosition,
      interactionDistance: 3.0,
      distance: 0,
      actions: actions,
      instanceId: instanceId, // Store instance ID for reference
    }

    this.interactables.set(resourceData.id, entity)
  }

  /**
   * Register an item with pickup action
   */
  public registerItem(
    object: THREE.Object3D,
    itemData: {
      id: string
      name: string
      canPickup: boolean
    }
  ): void {
    const actions: InteractionAction[] = []

    if (itemData.canPickup) {
      actions.push({
        id: 'pickup',
        label: 'Take',
        enabled: true,
        callback: () =>
          this.emitInteraction('interaction:pickup', {
            targetId: itemData.id,
          }),
      })
    }

    this.registerInteractableEntity({
      object,
      type: 'item',
      id: itemData.id,
      name: itemData.name,
      description: itemData.name,
      position: { x: object.position.x, y: object.position.y, z: object.position.z },
      interactionDistance: 2.0,
      distance: 2.0,
      actions: actions.map(action => action.id),
    })
  }

  /**
   * Register an NPC with talk action
   */
  public registerNPC(
    object: THREE.Object3D,
    npcData: {
      id: string
      name: string
      canTalk: boolean
      isShop?: boolean
    }
  ): void {
    const actions: InteractionAction[] = []

    if (npcData.canTalk) {
      actions.push({
        id: 'talk',
        label: npcData.isShop ? 'Trade' : 'Talk',
        enabled: true,
        callback: () =>
          this.emitInteraction('interaction:talk', {
            targetId: npcData.id,
          }),
      })
    }

    this.registerInteractableEntity({
      object,
      type: 'npc',
      id: npcData.id,
      name: npcData.name,
      description: npcData.name,
      position: { x: object.position.x, y: object.position.y, z: object.position.z },
      interactionDistance: 3.0,
      distance: 3.0,
      actions: actions.map(action => action.id),
    })
  }

  /**
   * Unregister an interactable entity
   */
  private unregisterInteractable(data: { appId: string }): void {
    const entity = this.interactables.get(data.appId)
    if (entity) {
      // Clear hover if it's the current hover target
      if (this.currentHover?.entity.id === data.appId) {
        this.clearHover()
      }

      this.interactables.delete(data.appId)
    }
  }

  /**
   * Set hover state
   */
  private setHover(entity: InteractableEntity): void {
    if (this.currentHover?.entity.id === entity.id) return

    // Clear previous hover
    this.clearHover()

    // Set new hover
    let originalMaterial: THREE.Material | THREE.Material[] | null | undefined = undefined
    if (entity.object) {
      originalMaterial = this.getMeshMaterial(entity.object)
      this.setMeshMaterial(entity.object, this.highlightMaterial)
    }

    this.currentHover = {
      entity,
      originalMaterial,
    }

    // Show tooltip
    this.showTooltip(entity.description || entity.name, entity.type)
  }

  /**
   * Clear hover state
   */
  private clearHover(): void {
    if (this.currentHover) {
      // Restore original material
      if (this.currentHover.originalMaterial && this.currentHover.entity.object) {
        this.setMeshMaterial(this.currentHover.entity.object, this.currentHover.originalMaterial)
      }

      this.currentHover = null
    }

    // Hide tooltip
    this.hideTooltip()
  }

  /**
   * Update cursor based on interaction type
   */
  private updateCursor(type: string): void {
    if (!this.canvas) return

    switch (type) {
      case 'attack':
        this.canvas.style.cursor = 'crosshair'
        break
      case 'pickup':
        this.canvas.style.cursor = 'grab'
        break
      case 'talk':
        this.canvas.style.cursor = 'help'
        break
      case 'gather':
        this.canvas.style.cursor = 'pointer'
        break
      case 'use':
        this.canvas.style.cursor = 'pointer'
        break
      default:
        this.canvas.style.cursor = 'default'
    }
  }

  /**
   * Show tooltip
   */
  private showTooltip(text: string, type: string): void {
    // Create or update tooltip element
    let tooltip = document.getElementById('rpg-tooltip')
    if (!tooltip) {
      tooltip = document.createElement('div')
      tooltip.id = 'rpg-tooltip'
      tooltip.style.cssText = `
        position: fixed;
        background: rgba(0, 0, 0, 0.8);
        color: white;
        padding: 8px 12px;
        border-radius: 4px;
        font-size: 12px;
        font-family: monospace;
        pointer-events: none;
        z-index: 1000;
        border: 1px solid #444;
      `
      document.body.appendChild(tooltip)
    }

    // Add type-specific styling
    const typeColor = this.getTypeColor(type)
    tooltip.style.borderColor = typeColor
    tooltip.innerHTML = `<span style="color: ${typeColor};">[${type.toUpperCase()}]</span> ${text}`
    tooltip.style.display = 'block'

    // Position tooltip near mouse
    const updateTooltipPosition = (e: MouseEvent) => {
      tooltip!.style.left = `${e.clientX + 10}px`
      tooltip!.style.top = `${e.clientY - 30}px`
    }

    document.addEventListener('mousemove', updateTooltipPosition)
    ;(tooltip as TooltipElement)._removeListener = () => {
      document.removeEventListener('mousemove', updateTooltipPosition)
    }
  }

  /**
   * Hide tooltip
   */
  private hideTooltip(): void {
    const tooltip = document.getElementById('rpg-tooltip')
    if (tooltip) {
      tooltip.style.display = 'none'
      const tooltipElement = tooltip as TooltipElement
      if (tooltipElement._removeListener) {
        tooltipElement._removeListener()
      }
    }
  }

  /**
   * Get color for interaction type
   */
  private getTypeColor(type: string): string {
    switch (type) {
      case 'attack':
        return '#ff4444'
      case 'pickup':
        return '#44ff44'
      case 'talk':
        return '#4444ff'
      case 'gather':
        return '#ffaa44'
      case 'use':
        return '#aa44ff'
      default:
        return '#ffffff'
    }
  }

  /**
   * Find entity by object
   */
  private findEntityByObject(object: THREE.Object3D): InteractableEntity | null {
    // Traverse up the object hierarchy to find the interactable
    let current = object
    while (current) {
      for (const entity of this.interactables.values()) {
        if (entity.object && (entity.object === current || entity.object.children.includes(current))) {
          return entity
        }
      }
      current = current.parent as THREE.Object3D
    }
    return null
  }

  /**
   * Get mesh material from object or its children
   */
  private getMeshMaterial(object: THREE.Object3D): THREE.Material | THREE.Material[] | null | undefined {
    if (object instanceof THREE.Mesh) {
      return object.material
    }

    // Check children
    for (const child of object.children) {
      if (child instanceof THREE.Mesh) {
        return child.material
      }
    }

    return undefined
  }

  /**
   * Set mesh material
   */
  private setMeshMaterial(object: THREE.Object3D, material: THREE.Material | THREE.Material[]): void {
    if (object instanceof THREE.Mesh) {
      object.material = material
      return
    }

    // Set on children
    object.traverse(child => {
      if (child instanceof THREE.Mesh) {
        child.material = material
      }
    })
  }

  /**
   * Event system for interaction events
   */
  public onInteraction<K extends keyof InteractionSystemEvents>(
    event: K,
    callback: (data: InteractionSystemEvents[K]) => void
  ): void {
    if (!this.eventListeners.has(event)) {
      this.eventListeners.set(event, [])
    }
    this.eventListeners.get(event)!.push(callback as (data: unknown) => void)
  }

  public offInteraction<K extends keyof InteractionSystemEvents>(
    event: K,
    callback: (data: InteractionSystemEvents[K]) => void
  ): void {
    const listeners = this.eventListeners.get(event)
    if (listeners) {
      const index = listeners.indexOf(callback as (data: unknown) => void)
      if (index > -1) {
        listeners.splice(index, 1)
      }
    }
  }

  private emitInteraction<K extends keyof InteractionSystemEvents>(event: K, data: InteractionSystemEvents[K]): void {
    const listeners = this.eventListeners.get(event)
    if (listeners) {
      listeners.forEach(callback => {
        try {
          callback(data)
        } catch (error) {
          Logger.error(
            'InteractionSystem',
            `Error in interaction event listener for ${event}`,
            error instanceof Error ? error : new Error(String(error))
          )
          throw error
        }
      })
    }
  }

  /**
   * Update interactable entity data
   */
  public updateInteractable(id: string, updates: Partial<InteractableEntity>): void {
    const existing = this.interactables.get(id)
    if (existing) {
      Object.assign(existing, updates)
    }
  }

  /**
   * Check if target is in range of player
   */
  public isInRange(targetId: string, playerPosition: THREE.Vector3, maxDistance: number): boolean {
    const target = this.interactables.get(targetId)
    if (!target) return false

    if (target.object) {
      // Use toTHREEVector3 to ensure compatibility with getWorldPosition
      const tempVector = toTHREEVector3(new THREE.Vector3())
      target.object.getWorldPosition(tempVector)
      const targetPosition = new THREE.Vector3(tempVector.x, tempVector.y, tempVector.z)

      return playerPosition.distanceTo(targetPosition) <= maxDistance
    } else {
      // Fallback to position property
      const targetPosition = new THREE.Vector3(target.position.x, target.position.y, target.position.z)
      return playerPosition.distanceTo(targetPosition) <= maxDistance
    }
  }

  /**
   * Update method to be called each frame for distance checking
   */
  public updateDistanceChecks(playerPosition: THREE.Vector3): void {
    // Update action enablement based on distance and other factors
    for (const [_id, target] of this.interactables) {
      const targetPos = target.object?.position || target.position
      const distance = calculateDistance(targetPos, playerPosition)

      const actions = this.hasInteractionActions(target) ? target.actions : undefined
      actions?.forEach(action => {
        if (action.distance) {
          action.enabled = distance <= action.distance
        }
      })
    }
  }

  /**
   * Handle keydown events
   */
  private onKeyDown(event: KeyboardEvent): void {
    // Handle keyboard shortcuts for interactions
    if (event.key === 'e' || event.key === 'E') {
      // Trigger primary interaction
      this.triggerPrimaryInteraction()
    }

    // Toggle run/walk mode with 'R' key (RuneScape style)
    if (event.key === 'r' || event.key === 'R') {
      const localPlayer = this.world.entities?.getLocalPlayer?.()
      if (localPlayer && 'toggleRunMode' in localPlayer) {
        const playerWithRunMode = localPlayer as unknown as PlayerWithRunMode
        playerWithRunMode.toggleRunMode()

        // TODO: Update UI to show current run/walk state
        const runMode = playerWithRunMode.runMode
        this.logger.info(`[InteractionSystem] Run mode toggled: ${runMode ? 'ON' : 'OFF'}`)
      }
    }
  }

  /**
   * Handle keyup events
   */
  private onKeyUp(_event: KeyboardEvent): void {
    // Handle key release events if needed
  }

  /**
   * Trigger the primary interaction
   */
  private triggerPrimaryInteraction(): void {
    if (this.hoveredEntity) {
      const actions = this.hasInteractionActions(this.hoveredEntity) ? this.hoveredEntity.actions : undefined
      const primaryAction = actions?.find(action => action.enabled)
      if (primaryAction) {
        primaryAction.callback()
      }
    }
  }

  /**
   * Cleanup when system is destroyed
   */
  destroy(): void {
    // Clear interaction state
    this.clearHover()
    this.closeActionMenu()
    this.hideTooltip()

    // Clear entity references
    this.hoveredEntity = null
    this.selectedEntity = null

    // Clear DOM references
    this.actionMenu = null
    this.tooltip = null
    // Canvas, scene, camera are now required properties

    // Reset stats
    this.totalClicks = 0
    this.totalCombatInitiated = 0
    this.totalItemPickups = 0

    Logger.info('InteractionSystem', 'Interaction system destroyed and cleaned up')

    // Call parent cleanup
    super.destroy()
  }
}<|MERGE_RESOLUTION|>--- conflicted
+++ resolved
@@ -65,23 +65,6 @@
 export type { InteractableEntity, InteractionAction, InteractionHover, InteractionSystemEvents, TooltipElement }
 
 export class InteractionSystem extends SystemBase {
-<<<<<<< HEAD
-  private raycaster = new THREE.Raycaster()
-  private mouse = new THREE.Vector2()
-  private scene!: THREE.Scene
-  private camera!: THREE.Camera
-  private canvas!: HTMLCanvasElement
-
-  // Interaction state
-  private hoveredEntity: InteractableEntity | null = null
-  private selectedEntity: InteractableEntity | null = null
-  private interactables = new Map<string, InteractableEntity>()
-  private isDragging = false
-  private actionMenu: HTMLElement | null = null
-  private tooltip: HTMLElement | null = null
-  private instancedMeshManager?: InstancedMeshManager
-
-=======
   private raycaster = new THREE.Raycaster();
   private mouse = new THREE.Vector2();
   private scene!: THREE.Scene;
@@ -102,9 +85,8 @@
   private readonly dragThresholdPx = 5;
   private actionMenu: HTMLElement | null = null;
   private tooltip: HTMLElement | null = null;
-
-  
->>>>>>> 8848043d
+  private instancedMeshManager?: InstancedMeshManager;
+
   // Test system data tracking
   private totalClicks = 0
   private totalMovements = 0
@@ -555,12 +537,6 @@
    * Handle right click for action menu
    */
   private onRightClick(event: MouseEvent): void {
-<<<<<<< HEAD
-    event.preventDefault()
-
-    this.updateMousePosition(event)
-    const target = this.performRaycast()
-=======
     event.preventDefault();
     
     // If user dragged with RMB (orbit), do not open menu
@@ -573,7 +549,6 @@
 
     this.updateMousePosition(event);
     const target = this.performRaycast();
->>>>>>> 8848043d
 
     const actions = target && this.hasInteractionActions(target) ? target.actions : undefined
     if (target && actions && actions.length > 0) {
@@ -588,13 +563,9 @@
    */
   private onMouseDown(_event: MouseEvent): void {
     // Can be used for drag detection or other mouse down specific logic
-<<<<<<< HEAD
-    this.isDragging = false
-=======
     this.isDragging = false;
     this.mouseDownButton = _event.button;
     this.mouseDownClientPos = { x: _event.clientX, y: _event.clientY };
->>>>>>> 8848043d
   }
 
   /**
@@ -602,13 +573,9 @@
    */
   private onMouseUp(_event: MouseEvent): void {
     // Reset dragging state
-<<<<<<< HEAD
-    this.isDragging = false
-=======
     this.isDragging = false;
     this.mouseDownButton = null;
     this.mouseDownClientPos = null;
->>>>>>> 8848043d
   }
 
   /**
@@ -1037,29 +1004,7 @@
     this.totalMovements++
 
     // Show debug cube at the exact raycast hit location
-<<<<<<< HEAD
     this.showDebugCube(targetPosition)
-
-    // ALWAYS use terrain heightmap for final Y position
-    // This ensures the player always moves to the actual terrain height
-    const terrainSystemFinal = this.world.getSystem<TerrainSystem>('terrain')
-    if (terrainSystemFinal && terrainSystemFinal.getHeightAt) {
-      const terrainHeight = terrainSystemFinal.getHeightAt(targetPosition.x, targetPosition.z)
-      if (Number.isFinite(terrainHeight)) {
-        const oldY = targetPosition.y
-        targetPosition.y = terrainHeight + 0.1
-        this.logger.info(
-          `[InteractionSystem] Set target to terrain height: Y=${(terrainHeight + 0.1).toFixed(2)} (was ${oldY.toFixed(2)})`
-        )
-      } else {
-        this.logger.warn(
-          `[InteractionSystem] Terrain height not available at (${targetPosition.x.toFixed(2)}, ${targetPosition.z.toFixed(2)})`
-        )
-      }
-    } else {
-      this.logger.warn('[InteractionSystem] TerrainSystem not available for height mapping')
-=======
-    this.showDebugCube(targetPosition);
 
     // Limit max click distance from player (XZ plane), RS3-style
     const playerPos = (localPlayer as any).position as THREE.Vector3;
@@ -1080,7 +1025,6 @@
       const terrainHeight = terrainSystem.getHeightAt(targetPosition.x, targetPosition.z);
       targetPosition.y = terrainHeight + 0.1;
       this.logger.info(`[InteractionSystem] Adjusted target Y to terrain height+offset: ${(terrainHeight + 0.1).toFixed(2)}`);
->>>>>>> 8848043d
     }
 
     // Pathfinding may be enabled for visualization, but MUST NOT influence movement target
@@ -1103,13 +1047,8 @@
         finalPath = null
       }
     }
-<<<<<<< HEAD
-
-    // Expose last raycast target for testing/diagnostics
-=======
     
     // Expose last raycast target for testing/diagnostics (after clamping)
->>>>>>> 8848043d
     if (typeof window !== 'undefined') {
       window.__lastRaycastTarget = {
         x: targetPosition.x,
@@ -1238,26 +1177,7 @@
 
     this.scene?.add(targetIndicator)
 
-<<<<<<< HEAD
-    // Animate and remove after delay
-    let opacity = 0.8
-    const fadeOut = () => {
-      opacity -= 0.02
-      targetMaterial.opacity = opacity
-
-      if (opacity > 0) {
-        requestAnimationFrame(fadeOut)
-      } else {
-        this.scene?.remove(targetIndicator)
-        targetGeometry.dispose()
-        targetMaterial.dispose()
-      }
-    }
-
-    setTimeout(fadeOut, 2000) // Start fading after 2 seconds
-=======
     // Persist until arrival; removal handled when reaching destination
->>>>>>> 8848043d
   }
 
   /**
