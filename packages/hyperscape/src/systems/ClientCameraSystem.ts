/**
 * Core Camera System
 * camera system that supports multiple control modes:
 * - First Person (pointer lock, WASD movement)
 * - Third Person/MMO(right-click drag, click-to-move)
 * - Top-down/RTS (pan, zoom, click-to-move)
 */

import THREE from '../extras/three';
import { SystemBase } from './SystemBase';

import type { CameraTarget, System, World } from '../types';
import { EventType } from '../types/events';
import { clamp } from '../utils';
// CameraTarget interface moved to shared types

// Define TerrainSystem interface for type checking
interface TerrainSystem extends System {
  getHeightAt(x: number, z: number): number;
  getNormalAt(x: number, z: number): { x: number; y: number; z: number };
}

interface DampedSettings {
  dampingFactor?: number
  minDistance?: number
}

export class ClientCameraSystem extends SystemBase {
  private camera: THREE.PerspectiveCamera | null = null;
  private target: CameraTarget | null = null;
  private canvas: HTMLCanvasElement | null = null;
  
<<<<<<< HEAD
  // Camera state for orbit controls
  private spherical = new THREE.Spherical(6, Math.PI * 0.3, 0); // radius, phi, theta
=======
  // Camera state for different modes
  private spherical = new THREE.Spherical(6, Math.PI * 0.3, 0); // current radius, phi, theta
  private targetSpherical = new THREE.Spherical(6, Math.PI * 0.3, 0); // target spherical for smoothing
  private effectiveRadius = 6; // collision-adjusted radius used only for positioning
  private targetPosition = new THREE.Vector3();
  private smoothedTarget = new THREE.Vector3();
>>>>>>> 8848043d
  private cameraPosition = new THREE.Vector3();
  private cameraOffset = new THREE.Vector3(0, 1.8, 0); // Offset from player position (adjusted for terrain + 0.1 height)
  
  // Control settings
  private readonly settings = {
      // RS3-like zoom bounds
      minDistance: 2.5,
      maxDistance: 15.0,
      // RS3-like pitch limits: ~10° to ~80°
      minPolarAngle: Math.PI * 0.18,
      maxPolarAngle: Math.PI * 0.45,
      // RS3-like feel
      rotateSpeed: 0.9,
      zoomSpeed: 1.2,
      panSpeed: 2.0,
      // Separate damping for crisp zoom vs smooth rotation
      rotationDampingFactor: 0.12,
      zoomDampingFactor: 0.22,
      cameraLerpFactor: 0.15,
      invertY: false,
      // Discrete zoom step per wheel notch (world units)
      zoomStep: 0.8
  };
  
  // Mouse state
  private mouseState = {
    rightDown: false,
    middleDown: false,
    leftDown: false,
    lastPosition: new THREE.Vector2(),
    delta: new THREE.Vector2()
  };
  
  // Collision detection
  private raycaster = new THREE.Raycaster();
  private tempDirection = new THREE.Vector3();
  private tempOrigin = new THREE.Vector3();
  
  // Bound event handlers for cleanup
  private boundHandlers = {
    mouseDown: this.onMouseDown.bind(this),
    mouseMove: this.onMouseMove.bind(this),
    mouseUp: this.onMouseUp.bind(this),
    mouseWheel: this.onMouseWheel.bind(this),
    mouseLeave: this.onMouseLeave.bind(this),
    keyDown: this.onKeyDown.bind(this)
  };

  constructor(world: World) {
    super(world, { name: 'client-camera', dependencies: { required: [], optional: [] }, autoCleanup: true });
  }

  async init(): Promise<void> {
    if (!this.world.isClient) return;
    
    // Listen for camera events via event bus (typed)
    this.subscribe(EventType.CAMERA_SET_TARGET, (data: { target: { position: THREE.Vector3 } }) => this.onSetTarget({ target: { position: data.target.position } as CameraTarget }));
    this.subscribe(EventType.CAMERA_RESET, () => this.resetCamera());

    // Listen for player events
    this.subscribe(EventType.PLAYER_AVATAR_READY, (data: { playerId: string; avatar: unknown; camHeight: number }) => this.onAvatarReady({ playerId: data.playerId, avatar: (data.avatar as { base?: THREE.Object3D } ).base ?? ({} as THREE.Object3D), camHeight: data.camHeight }));
    
    // Don't detect camera mode here - wait until systems are fully loaded
  }
  
  start(): void {
    if (!this.world.isClient) return;
    this.tryInitialize();
    this.detachCameraFromRig();
  }

  private detachCameraFromRig(): void {
    if (!this.camera || !this.world.stage?.scene) return;
    
    // Remove camera from rig if it's attached
    if (this.camera.parent === this.world.rig) {
      console.log('[ClientCameraSystem] Detaching camera from world.rig to make it independent');
      
      // Get world position and rotation before removing from parent
      const worldPos = new THREE.Vector3();
      const worldQuat = new THREE.Quaternion();
      this.camera.getWorldPosition(worldPos);
      this.camera.getWorldQuaternion(worldQuat);
      
      // Remove from rig
      if (this.world.rig && this.world.rig.remove) {
        this.world.rig.remove(this.camera);
      }
      
      // Add directly to scene
      this.world.stage.scene.add(this.camera);
      
      // Restore world transform
      this.camera.position.copy(worldPos);
      this.camera.quaternion.copy(worldQuat);
      
      console.log('[ClientCameraSystem] Camera is now independent from rig transforms');
    } else if (this.camera.parent && this.camera.parent !== this.world.stage.scene) {
      console.warn('[ClientCameraSystem] Camera has unexpected parent:', this.camera.parent);
    }
  }

  private tryInitialize(): void {
    this.camera = this.world.camera;
    this.canvas = this.world.graphics?.renderer?.domElement ?? null;

    if (!this.camera || !this.canvas) {
      setTimeout(() => this.tryInitialize(), 100);
      return;
    }

    // Ensure camera is detached from rig once it's available
    this.detachCameraFromRig();

    this.setupEventListeners();
  
    
    // Try to follow local player - check once, then rely on player:ready event
    this.initializePlayerTarget();
      }

  private initializePlayerTarget(): void {
    const localPlayer = this.world.getPlayer();
    if (localPlayer && localPlayer.id) {
      this.logger.info(`Setting player as camera target: ${localPlayer.id}`);
      this.onSetTarget({ target: localPlayer });
      
        this.initializeCameraPosition();
    } else {
      this.logger.info('No local player found yet, waiting for player:ready event');
    }
  }
  
  private setupEventListeners(): void {
    if (!this.canvas) return;

    this.canvas.addEventListener('mousedown', this.boundHandlers.mouseDown as EventListener);
    this.canvas.addEventListener('mousemove', this.boundHandlers.mouseMove as EventListener);
    this.canvas.addEventListener('mouseup', this.boundHandlers.mouseUp as EventListener);
    this.canvas.addEventListener('wheel', this.boundHandlers.mouseWheel as EventListener);
    this.canvas.addEventListener('mouseleave', this.boundHandlers.mouseLeave as EventListener);
    document.addEventListener('keydown', this.boundHandlers.keyDown as EventListener);
  }

  private onMouseDown(event: MouseEvent): void {
<<<<<<< HEAD
    if (event.button === 2) { // Right mouse button
      // Don't start orbit if the event was already handled (by resource interaction)
      if (!event.defaultPrevented) {
        this.mouseState.rightDown = true;
        this.canvas!.style.cursor = 'grabbing';
      }
    } else if (event.button === 1) { // Middle mouse button
=======
    if (event.button === 2) { // Right mouse button (no orbit in RS3 default)
      this.mouseState.rightDown = true;
      // Do not change cursor; InteractionSystem handles menu
    } else if (event.button === 1) { // Middle mouse button (orbit)
>>>>>>> 8848043d
      this.mouseState.middleDown = true;
      // RS3: MMB drag orbits as well
      this.canvas!.style.cursor = 'grabbing';
      event.preventDefault();
    } else if (event.button === 0) { // Left mouse button
      this.mouseState.leftDown = true;
      // Click-to-move is handled by InteractionSystem to avoid duplication
      // Do not call preventDefault here to allow click event to reach InteractionSystem
    }

    this.mouseState.lastPosition.set(event.clientX, event.clientY);
  }

  private onMouseMove(event: MouseEvent): void {
    if (!this.mouseState.rightDown && !this.mouseState.middleDown) return;

    this.mouseState.delta.set(
      event.clientX - this.mouseState.lastPosition.x,
      event.clientY - this.mouseState.lastPosition.y
    );

    // RS3: ONLY MMB-drag orbits; RMB opens context menu, LMB selects/moves
    if (this.mouseState.middleDown) {
      const invert = (this.settings as unknown as { invertY?: boolean }).invertY === true ? -1 : 1;
      // RS3-like: keep rotation responsive when fully zoomed out
      const minR = (this.settings as unknown as { minDistance?: number }).minDistance ?? 2.5;
      const maxR = (this.settings as unknown as { maxDistance?: number }).maxDistance ?? 15.0;
      const r = THREE.MathUtils.clamp(this.spherical.radius, minR, maxR);
      const t = (r - minR) / (maxR - minR); // 0 at min zoom, 1 at max zoom
      const speedScale = THREE.MathUtils.lerp(1.0, 1.3, t); // slightly faster when zoomed out
      const inputScale = this.settings.rotateSpeed * 0.01 * speedScale;
      this.targetSpherical.theta -= this.mouseState.delta.x * inputScale;
      this.targetSpherical.phi -= invert * this.mouseState.delta.y * inputScale;
      this.targetSpherical.phi = clamp(
        this.targetSpherical.phi,
        this.settings.minPolarAngle,
        this.settings.maxPolarAngle
      );
    }

    this.mouseState.lastPosition.set(event.clientX, event.clientY);
  }

  private onMouseUp(event: MouseEvent): void {
    if (event.button === 2) {
      this.mouseState.rightDown = false;
    }
    if (event.button === 1) {
      this.mouseState.middleDown = false;
    }
    if (event.button === 0) {
      this.mouseState.leftDown = false;
    }

    if (!this.mouseState.rightDown && !this.mouseState.middleDown) {
      this.canvas!.style.cursor = 'default';
    }
  }

  private onMouseWheel(event: WheelEvent): void {
    event.preventDefault();
    
    // RS3: crisp notched zoom with smoothing toward target
    const sign = Math.sign(event.deltaY);
    if (sign !== 0) {
      // Heuristic for multiple notches (trackpads may send many small deltas)
      const steps = Math.max(1, Math.min(5, Math.round(Math.abs(event.deltaY) / 100)));
      this.targetSpherical.radius += sign * steps * (this.settings as unknown as { zoomStep?: number }).zoomStep!;
    }
    this.targetSpherical.radius = clamp(this.targetSpherical.radius, this.settings.minDistance, this.settings.maxDistance);
    // Snap effective radius to user zoom immediately; collisions will temporarily override below
    this.effectiveRadius = this.targetSpherical.radius;
  }

  private onMouseLeave(_event: MouseEvent): void {
    this.mouseState.rightDown = false;
    this.mouseState.middleDown = false;
    this.mouseState.leftDown = false;
    if (this.canvas) {
      this.canvas.style.cursor = 'default';
    }
  }

  private onKeyDown(event: KeyboardEvent): void {
    if (event.code === 'Home' || event.code === 'NumpadHome') {
      this.resetCamera();
      event.preventDefault();
    }
  }

  private panCamera(deltaX: number, deltaY: number): void {
    if (!this.camera || !this.target) return;

    // Simple pan: move the camera offset in world space based on current camera orientation
    const cameraRight = new THREE.Vector3();
    const cameraForward = new THREE.Vector3();

    // Get camera right vector
    cameraRight.setFromMatrixColumn(this.camera.matrix, 0).normalize();
    
    // Get camera forward vector projected on XZ plane
    this.camera.getWorldDirection(cameraForward);
    cameraForward.y = 0;
    cameraForward.normalize();

    const panSpeed = this.settings.panSpeed * 0.01;
    
    // Apply pan to camera offset
    this.cameraOffset.x -= deltaX * panSpeed * cameraRight.x + deltaY * panSpeed * cameraForward.x;
    this.cameraOffset.z -= deltaX * panSpeed * cameraRight.z + deltaY * panSpeed * cameraForward.z;
  }

  private resetCamera(): void {
    if (!this.target) return;

<<<<<<< HEAD
    this.spherical.radius = 8;
    this.spherical.theta = 0;
    this.spherical.phi = Math.PI * 0.4;
    this.cameraOffset.set(0, 1.8, 0); // Standard offset for player at terrain level
=======
    this.targetSpherical.radius = 8;
    this.targetSpherical.theta = 0;
    this.targetSpherical.phi = Math.PI * 0.4;
    this.spherical.radius = this.targetSpherical.radius;
    this.spherical.theta = this.targetSpherical.theta;
    this.spherical.phi = this.targetSpherical.phi;
    // RS3 shoulder/head height
    this.cameraOffset.set(0, 1.8, 0);
>>>>>>> 8848043d
  }

  private onSetTarget(event: { target: CameraTarget }): void {
    this.target = event.target;
    this.logger.info('Target set', this.target.position);
    
    if (this.target) {
      this.initializeCameraPosition();
    }
  }
  
  private onAvatarReady(event: { playerId: string; avatar: THREE.Object3D; camHeight: number }): void {
    // Use avatar height directly without extra offset since player is at terrain level
    this.cameraOffset.y = event.camHeight || 1.6;
    
    const localPlayer = this.world.getPlayer();
    if (localPlayer && event.playerId === localPlayer.id && !this.target) {
      this.onSetTarget({ target: localPlayer });
    }
  }

  private initializeCameraPosition(): void {
    if (!this.target || !this.camera) return;

    const targetPos = this.target.position as unknown as { x: number; y: number; z: number };
    if (!targetPos) return;

    // Ensure camera is independent before positioning
    this.detachCameraFromRig();

    // Set up orbit center in world space
    const orbitCenter = new THREE.Vector3(targetPos.x, targetPos.y + this.cameraOffset.y, targetPos.z);
    
<<<<<<< HEAD
    // Position camera based on spherical coordinates in world space
=======
    this.effectiveRadius = this.spherical.radius;
>>>>>>> 8848043d
    this.cameraPosition.setFromSpherical(this.spherical);
    this.cameraPosition.add(orbitCenter);
    
    // Set camera world position directly (no parent transforms)
    this.camera.position.copy(this.cameraPosition);
    this.camera.lookAt(orbitCenter);
    
    // Force update matrices since camera has no parent
    this.camera.updateMatrixWorld(true);
  }

  update(_deltaTime: number): void {
    if(!this.target || !this.target.position) return;
    if(!this.camera) return;
    
    // Get target position in world space
    const targetPos = this.target.position;
    
    // Optionally validate player terrain position (commented out to avoid errors)
    // this.validatePlayerOnTerrain(targetPos);

<<<<<<< HEAD
    // Calculate orbit center in world space (player position + offset)
    // This is the point the camera orbits around
    const orbitCenter = new THREE.Vector3();
    orbitCenter.copy(targetPos);
    orbitCenter.y += this.cameraOffset.y; // Add vertical offset

    // Calculate camera position from spherical coordinates
    // The camera orbits around the orbit center in world space
    // The spherical coordinates are relative to the orbit center, not any parent transform
    this.cameraPosition.setFromSpherical(this.spherical);
    this.cameraPosition.add(orbitCenter);
=======
    // Calculate and smooth target position to damp tiny physics jitter
    this.targetPosition.copy(targetPos);
    this.targetPosition.add(this.cameraOffset);
    if (this.smoothedTarget.lengthSq() === 0) {
      this.smoothedTarget.copy(this.targetPosition);
    } else {
      const targetLerp = 0.15;
      this.smoothedTarget.lerp(this.targetPosition, targetLerp);
    }

    // Smooth spherical toward target for RS3-like inertia
    const rotationDamping = (this.settings as unknown as { rotationDampingFactor?: number }).rotationDampingFactor ?? 0.12;
    const zoomDamping = (this.settings as unknown as { zoomDampingFactor?: number }).zoomDampingFactor ?? 0.22;
    // Keep radius lerp snappy to avoid perceived zoom drift
    this.spherical.radius += (this.targetSpherical.radius - this.spherical.radius) * zoomDamping;
    this.spherical.phi += (this.targetSpherical.phi - this.spherical.phi) * rotationDamping;
    // Interpolate theta via shortest arc
    const dTheta = this.shortestAngleDelta(this.spherical.theta, this.targetSpherical.theta);
    this.spherical.theta += dTheta * rotationDamping;

    // Hard clamp after smoothing to enforce strict RS3-like limits
    this.spherical.radius = clamp(
      this.spherical.radius,
      (this.settings as unknown as { minDistance?: number }).minDistance ?? 2.5,
      (this.settings as unknown as { maxDistance?: number }).maxDistance ?? 15.0
    );
>>>>>>> 8848043d

    // Collision-aware effective radius (does not change stored zoom)
    const desiredDistance = this.spherical.radius;
    const collisionDamping = 0.3;
    const isOrbiting = this.mouseState.middleDown === true;
    if (isOrbiting) {
      // RS3: while rotating around the character, keep exact user-set distance
      this.effectiveRadius = desiredDistance;
    } else {
      const collidedDistance = this.computeCollisionAdjustedDistance(desiredDistance);
      const targetEffective = Math.min(desiredDistance, collidedDistance);
      // If no collision limiting, lock effective radius exactly to desired to avoid perceived drift
      if (Math.abs(collidedDistance - desiredDistance) < 1e-2) {
        this.effectiveRadius = desiredDistance;
      } else {
        this.effectiveRadius += (targetEffective - this.effectiveRadius) * collisionDamping;
      }
    }

    // Calculate camera position from spherical coordinates using effective radius
    const tempSpherical = new THREE.Spherical(this.effectiveRadius, this.spherical.phi, this.spherical.theta);
    this.cameraPosition.setFromSpherical(tempSpherical);
    this.cameraPosition.add(this.smoothedTarget);

    // No direct camera collision position mutation; handled via effectiveRadius smoothing

<<<<<<< HEAD
    // Apply camera movement with damping
    // Since camera is now in world space (no parent), we directly set its position
    const dampingFactor = (this.settings as DampedSettings).dampingFactor ?? 0.1;
      
    this.camera.position.lerp(this.cameraPosition, dampingFactor);
=======
    // Calculate look-at target
    this.lookAtTarget.copy(this.smoothedTarget);
    // Avoid camera aiming underground: use max of target y and camera y - radius
    const minLookY = Math.min(this.targetPosition.y, this.cameraPosition.y - 0.5);
    this.lookAtTarget.y = Math.max(targetPos.y + 1.7, minLookY);

    // Apply camera movement with damping
    const cameraLerp = (this.settings as unknown as { cameraLerpFactor?: number }).cameraLerpFactor ?? 0.15;
    this.camera.position.lerp(this.cameraPosition, cameraLerp);
    const lookAtVector = toTHREEVector3(new THREE.Vector3(this.lookAtTarget.x, this.lookAtTarget.y, this.lookAtTarget.z));
    this.camera.lookAt(lookAtVector);
>>>>>>> 8848043d
    
    // Camera always looks at the orbit center (player + offset)
    // This keeps the player centered regardless of avatar rotation
    this.camera.lookAt(orbitCenter);
    
    // Update camera matrices since it has no parent transform to inherit from
    this.camera.updateMatrixWorld(true);

    const terrain = this.world.getSystem('terrain') as TerrainSystem;
    if (terrain && terrain.getHeightAt) {
      const groundY = terrain.getHeightAt(this.camera.position.x, this.camera.position.z);
      if (Number.isFinite(groundY) && this.camera.position.y < groundY + 1) {
        this.camera.position.y = groundY + 1;
      }
      const normal = terrain.getNormalAt(this.camera.position.x, this.camera.position.z);
      const slopeFactor = 1 - normal.y;
      const dynamicOffset = 1 + slopeFactor * 0.5;
      if (this.camera.position.y < groundY + dynamicOffset) {
        this.camera.position.y = groundY + dynamicOffset;
      }
    }
  }

  private shortestAngleDelta(a: number, b: number): number {
    let delta = (b - a) % (Math.PI * 2);
    if (delta > Math.PI) delta -= Math.PI * 2;
    if (delta < -Math.PI) delta += Math.PI * 2;
    return delta;
  }

  private computeCollisionAdjustedDistance(desiredDistance: number): number {
    if (!this.camera || !this.target) return desiredDistance;

<<<<<<< HEAD
    const targetPos = this.target.position;
    const orbitCenter = new THREE.Vector3(targetPos.x, targetPos.y + this.cameraOffset.y, targetPos.z);

    this.tempDirection.set(
      this.cameraPosition.x - orbitCenter.x,
      this.cameraPosition.y - orbitCenter.y, 
      this.cameraPosition.z - orbitCenter.z
    ).normalize();
    
    this.tempOrigin.copy(orbitCenter);
    const desiredDistance = this.spherical.radius;
    const mask = this.world.createLayerMask('environment');
    const hit = this.world.raycast(this.tempOrigin, this.tempDirection, desiredDistance, mask);
    if (hit && hit.distance < desiredDistance) {
      const safeDistance = Math.max(hit.distance - 0.5, (this.settings as DampedSettings).minDistance ?? 1.5);
      this.cameraPosition.copy(orbitCenter);
      this.cameraPosition.addScaledVector(this.tempDirection, safeDistance);
=======
    // Direction from target to current ideal camera position
    this.tempDirection.set(
      this.cameraPosition.x - this.targetPosition.x,
      this.cameraPosition.y - this.targetPosition.y,
      this.cameraPosition.z - this.targetPosition.z
    ).normalize();

    this.tempOrigin.set(this.targetPosition.x, this.targetPosition.y, this.targetPosition.z);
    const mask = this.world.createLayerMask('environment');
    const hit = this.world.raycast(this.tempOrigin, this.tempDirection, desiredDistance, mask);
    if (hit && hit.distance < desiredDistance) {
      const minDist = (this.settings as unknown as { minDistance?: number }).minDistance ?? 1.5;
      const margin = 0.4;
      return Math.max(Math.min(desiredDistance, hit.distance - margin), minDist);
>>>>>>> 8848043d
    }
    return desiredDistance;
  }

  private validatePlayerOnTerrain(playerPos: THREE.Vector3 | { x: number; y: number; z: number }): void {
    // Get terrain system
    const terrainSystem = this.world.getSystem('terrain') as unknown as TerrainSystem

    // Get player coordinates
    const px = 'x' in playerPos ? playerPos.x : (playerPos as THREE.Vector3).x;
    const py = 'y' in playerPos ? playerPos.y : (playerPos as THREE.Vector3).y;
    const pz = 'z' in playerPos ? playerPos.z : (playerPos as THREE.Vector3).z;

    // Get terrain height at player position
    const terrainHeight = terrainSystem.getHeightAt(px, pz);
    
    // Check if terrain height is valid
    if (!isFinite(terrainHeight) || isNaN(terrainHeight)) {
      const errorMsg = `[CRITICAL] Invalid terrain height at player position: x=${px}, z=${pz}, terrainHeight=${terrainHeight}`;
      console.error(errorMsg);
      throw new Error(errorMsg);
    }

    // Check if player is properly positioned on terrain
    // Allow some tolerance for player height above terrain (0.0 to 5.0 units)
    const heightDifference = py - terrainHeight;
    
    if (heightDifference < -0.5) {
      const errorMsg = `[CRITICAL] Player is BELOW terrain! Player Y: ${py}, Terrain Height: ${terrainHeight}, Difference: ${heightDifference}`;
      console.error(errorMsg);
      throw new Error(errorMsg);
    }
    
    if (heightDifference > 10.0) {
      const errorMsg = `[CRITICAL] Player is FLOATING above terrain! Player Y: ${py}, Terrain Height: ${terrainHeight}, Difference: ${heightDifference}`;
      console.error(errorMsg);
      throw new Error(errorMsg);
    }

    // Additional check: if player Y is exactly 0 or very close to 0, might indicate spawn issue
    if (Math.abs(py) < 0.01 && Math.abs(terrainHeight) > 1.0) {
      const errorMsg = `[CRITICAL] Player Y position is near zero (${py}) but terrain height is ${terrainHeight} - likely spawn failure!`;
      console.error(errorMsg);
      throw new Error(errorMsg);
    }

    // Log successful validation periodically (every 60 frames)
    if (Math.random() < 0.0167) { // ~1/60 chance
      console.log(`[ClientCameraSystem] Player terrain validation OK - Player Y: ${py.toFixed(2)}, Terrain: ${terrainHeight.toFixed(2)}, Diff: ${heightDifference.toFixed(2)}`);
    }
  }

  // Public API methods for testing and external access
  public setTarget(target: CameraTarget): void {
    this.target = target;
    this.emitTypedEvent(EventType.CAMERA_TARGET_CHANGED, { target });
  }

  public getCameraInfo(): { 
    camera: THREE.PerspectiveCamera | null; 
    target: CameraTarget | null;
    offset: number[];
    position: number[] | null;
    isControlling: boolean;
    spherical: { radius: number; phi: number; theta: number };
  } {
    return {
      camera: this.camera,
      target: this.target,
      offset: this.cameraOffset.toArray() as number[],
      position: this.camera?.position.toArray() || null,
      isControlling: this.mouseState.rightDown || this.mouseState.middleDown,
      spherical: { radius: this.spherical.radius, phi: this.spherical.phi, theta: this.spherical.theta }
    };
  }

  destroy(): void {
    if (this.canvas) {
      this.canvas.removeEventListener('mousedown', this.boundHandlers.mouseDown as EventListener);
      this.canvas.removeEventListener('mousemove', this.boundHandlers.mouseMove as EventListener);
      this.canvas.removeEventListener('mouseup', this.boundHandlers.mouseUp as EventListener);
      this.canvas.removeEventListener('wheel', this.boundHandlers.mouseWheel as EventListener);
      this.canvas.removeEventListener('mouseleave', this.boundHandlers.mouseLeave as EventListener);
      document.removeEventListener('keydown', this.boundHandlers.keyDown as EventListener);
      this.canvas.style.cursor = 'default';
    }
    
    this.camera = null;
    this.target = null;
    this.canvas = null;
  }

  // Required System lifecycle methods
  preTick(): void {}
  preFixedUpdate(): void {}
  fixedUpdate(_dt: number): void {}
  postFixedUpdate(): void {}
  preUpdate(): void {}
  postUpdate(): void {}
  lateUpdate(): void {}
  postLateUpdate(): void {}
  commit(): void {}
  postTick(): void {}
}<|MERGE_RESOLUTION|>--- conflicted
+++ resolved
@@ -30,19 +30,15 @@
   private target: CameraTarget | null = null;
   private canvas: HTMLCanvasElement | null = null;
   
-<<<<<<< HEAD
-  // Camera state for orbit controls
-  private spherical = new THREE.Spherical(6, Math.PI * 0.3, 0); // radius, phi, theta
-=======
   // Camera state for different modes
   private spherical = new THREE.Spherical(6, Math.PI * 0.3, 0); // current radius, phi, theta
   private targetSpherical = new THREE.Spherical(6, Math.PI * 0.3, 0); // target spherical for smoothing
   private effectiveRadius = 6; // collision-adjusted radius used only for positioning
   private targetPosition = new THREE.Vector3();
   private smoothedTarget = new THREE.Vector3();
->>>>>>> 8848043d
   private cameraPosition = new THREE.Vector3();
   private cameraOffset = new THREE.Vector3(0, 1.8, 0); // Offset from player position (adjusted for terrain + 0.1 height)
+  private lookAtTarget = new THREE.Vector3();
   
   // Control settings
   private readonly settings = {
@@ -186,20 +182,10 @@
   }
 
   private onMouseDown(event: MouseEvent): void {
-<<<<<<< HEAD
-    if (event.button === 2) { // Right mouse button
-      // Don't start orbit if the event was already handled (by resource interaction)
-      if (!event.defaultPrevented) {
-        this.mouseState.rightDown = true;
-        this.canvas!.style.cursor = 'grabbing';
-      }
-    } else if (event.button === 1) { // Middle mouse button
-=======
     if (event.button === 2) { // Right mouse button (no orbit in RS3 default)
       this.mouseState.rightDown = true;
       // Do not change cursor; InteractionSystem handles menu
     } else if (event.button === 1) { // Middle mouse button (orbit)
->>>>>>> 8848043d
       this.mouseState.middleDown = true;
       // RS3: MMB drag orbits as well
       this.canvas!.style.cursor = 'grabbing';
@@ -315,12 +301,6 @@
   private resetCamera(): void {
     if (!this.target) return;
 
-<<<<<<< HEAD
-    this.spherical.radius = 8;
-    this.spherical.theta = 0;
-    this.spherical.phi = Math.PI * 0.4;
-    this.cameraOffset.set(0, 1.8, 0); // Standard offset for player at terrain level
-=======
     this.targetSpherical.radius = 8;
     this.targetSpherical.theta = 0;
     this.targetSpherical.phi = Math.PI * 0.4;
@@ -329,7 +309,6 @@
     this.spherical.phi = this.targetSpherical.phi;
     // RS3 shoulder/head height
     this.cameraOffset.set(0, 1.8, 0);
->>>>>>> 8848043d
   }
 
   private onSetTarget(event: { target: CameraTarget }): void {
@@ -363,11 +342,7 @@
     // Set up orbit center in world space
     const orbitCenter = new THREE.Vector3(targetPos.x, targetPos.y + this.cameraOffset.y, targetPos.z);
     
-<<<<<<< HEAD
-    // Position camera based on spherical coordinates in world space
-=======
     this.effectiveRadius = this.spherical.radius;
->>>>>>> 8848043d
     this.cameraPosition.setFromSpherical(this.spherical);
     this.cameraPosition.add(orbitCenter);
     
@@ -389,19 +364,6 @@
     // Optionally validate player terrain position (commented out to avoid errors)
     // this.validatePlayerOnTerrain(targetPos);
 
-<<<<<<< HEAD
-    // Calculate orbit center in world space (player position + offset)
-    // This is the point the camera orbits around
-    const orbitCenter = new THREE.Vector3();
-    orbitCenter.copy(targetPos);
-    orbitCenter.y += this.cameraOffset.y; // Add vertical offset
-
-    // Calculate camera position from spherical coordinates
-    // The camera orbits around the orbit center in world space
-    // The spherical coordinates are relative to the orbit center, not any parent transform
-    this.cameraPosition.setFromSpherical(this.spherical);
-    this.cameraPosition.add(orbitCenter);
-=======
     // Calculate and smooth target position to damp tiny physics jitter
     this.targetPosition.copy(targetPos);
     this.targetPosition.add(this.cameraOffset);
@@ -428,7 +390,6 @@
       (this.settings as unknown as { minDistance?: number }).minDistance ?? 2.5,
       (this.settings as unknown as { maxDistance?: number }).maxDistance ?? 15.0
     );
->>>>>>> 8848043d
 
     // Collision-aware effective radius (does not change stored zoom)
     const desiredDistance = this.spherical.radius;
@@ -455,13 +416,6 @@
 
     // No direct camera collision position mutation; handled via effectiveRadius smoothing
 
-<<<<<<< HEAD
-    // Apply camera movement with damping
-    // Since camera is now in world space (no parent), we directly set its position
-    const dampingFactor = (this.settings as DampedSettings).dampingFactor ?? 0.1;
-      
-    this.camera.position.lerp(this.cameraPosition, dampingFactor);
-=======
     // Calculate look-at target
     this.lookAtTarget.copy(this.smoothedTarget);
     // Avoid camera aiming underground: use max of target y and camera y - radius
@@ -471,13 +425,10 @@
     // Apply camera movement with damping
     const cameraLerp = (this.settings as unknown as { cameraLerpFactor?: number }).cameraLerpFactor ?? 0.15;
     this.camera.position.lerp(this.cameraPosition, cameraLerp);
-    const lookAtVector = toTHREEVector3(new THREE.Vector3(this.lookAtTarget.x, this.lookAtTarget.y, this.lookAtTarget.z));
-    this.camera.lookAt(lookAtVector);
->>>>>>> 8848043d
-    
-    // Camera always looks at the orbit center (player + offset)
+    
+    // Camera always looks at the lookAt target
     // This keeps the player centered regardless of avatar rotation
-    this.camera.lookAt(orbitCenter);
+    this.camera.lookAt(this.lookAtTarget);
     
     // Update camera matrices since it has no parent transform to inherit from
     this.camera.updateMatrixWorld(true);
@@ -507,25 +458,6 @@
   private computeCollisionAdjustedDistance(desiredDistance: number): number {
     if (!this.camera || !this.target) return desiredDistance;
 
-<<<<<<< HEAD
-    const targetPos = this.target.position;
-    const orbitCenter = new THREE.Vector3(targetPos.x, targetPos.y + this.cameraOffset.y, targetPos.z);
-
-    this.tempDirection.set(
-      this.cameraPosition.x - orbitCenter.x,
-      this.cameraPosition.y - orbitCenter.y, 
-      this.cameraPosition.z - orbitCenter.z
-    ).normalize();
-    
-    this.tempOrigin.copy(orbitCenter);
-    const desiredDistance = this.spherical.radius;
-    const mask = this.world.createLayerMask('environment');
-    const hit = this.world.raycast(this.tempOrigin, this.tempDirection, desiredDistance, mask);
-    if (hit && hit.distance < desiredDistance) {
-      const safeDistance = Math.max(hit.distance - 0.5, (this.settings as DampedSettings).minDistance ?? 1.5);
-      this.cameraPosition.copy(orbitCenter);
-      this.cameraPosition.addScaledVector(this.tempDirection, safeDistance);
-=======
     // Direction from target to current ideal camera position
     this.tempDirection.set(
       this.cameraPosition.x - this.targetPosition.x,
@@ -540,7 +472,6 @@
       const minDist = (this.settings as unknown as { minDistance?: number }).minDistance ?? 1.5;
       const margin = 0.4;
       return Math.max(Math.min(desiredDistance, hit.distance - margin), minDist);
->>>>>>> 8848043d
     }
     return desiredDistance;
   }
