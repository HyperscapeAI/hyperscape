--- conflicted
+++ resolved
@@ -889,19 +889,17 @@
         this.generateTileResources(tile)
       }
 
-<<<<<<< HEAD
       // Client visual path
       if (isClient) {
-        // If no server-generated resources are present (e.g., single-player/dev), generate locally for visuals only
-        if (!isServer && tile.resources.length === 0) {
-          this.generateTileResources(tile)
-        }
-=======
+      // If no server-generated resources are present (e.g., single-player/dev), generate locally for visuals only
+      if (!isServer && tile.resources.length === 0) {
+        this.generateTileResources(tile)
+      }
+      
       // Add water meshes for low areas (client-side only - purely visual)
       if (this.world.network?.isClient) {
         this.generateWaterMeshes(tile)
       }
->>>>>>> f437b284
 
         this.generateVisualFeatures(tile)
         this.generateWaterMeshes(tile)
